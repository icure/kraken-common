--- conflicted
+++ resolved
@@ -82,15 +82,10 @@
 	val cancelPatientInterventionReason: Int? = null,
 	val status: Long? = null,
 	val codeLabel: String? = null,
-<<<<<<< HEAD
+	val options: Map<String, String> = emptyMap(),
 	override val encryptedSelf: Base64StringDto? = null,
 ) : EncryptableDto,
 	Comparable<InvoicingCodeDto?> {
-=======
-	val options: Map<String, String> = emptyMap(),
-	override val encryptedSelf: Base64StringDto? = null
-) : EncryptableDto, Comparable<InvoicingCodeDto?> {
->>>>>>> 10f9e3d4
 	companion object : DynamicInitializer<InvoicingCodeDto> {
 		const val STATUS_PAID: Long = 1
 		const val STATUS_PRINTED: Long = 2
