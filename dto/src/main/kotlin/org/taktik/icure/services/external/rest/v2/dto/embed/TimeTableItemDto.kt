/*
 *  iCure Data Stack. Copyright (c) 2020 Taktik SA
 *
 *     This program is free software: you can redistribute it and/or modify
 *     it under the terms of the GNU Affero General Public License as
 *     published by the Free Software Foundation, either version 3 of the
 *     License, or (at your option) any later version.
 *
 *     This program is distributed in the hope that it will be useful, but
 *     WITHOUT ANY WARRANTY; without even the implied warranty of
 *     MERCHANTABILITY or FITNESS FOR A PARTICULAR PURPOSE.  See the GNU
 *     Affero General Public License for more details.
 *
 *     You should have received a copy of the GNU Affero General Public
 *     License along with this program.  If not, see
 *     <https://www.gnu.org/licenses/>.
 */
package org.taktik.icure.services.external.rest.v2.dto.embed

import com.fasterxml.jackson.annotation.JsonIgnoreProperties
import com.fasterxml.jackson.annotation.JsonInclude
import io.swagger.v3.oas.annotations.media.Schema
import java.io.Serializable

@JsonInclude(JsonInclude.Include.NON_NULL)
@JsonIgnoreProperties(ignoreUnknown = true)
/**
 * @property rrule a RFC-5545 recurrence rule specifying the days and recurrence type of the timetable item. ("RRULE:FREQ=WEEKLY;UNTIL=20220930T150400Z;COUNT=30;INTERVAL=2;WKST=MO;BYDAY=TH" = every 2 weeks on Thursday until 30 September 2022.)
 * Note: The RFC-5545 rrule is used only to manage the days of the occurrences. The hours and durations of the appointments are specified in the property .hours.
 */
data class TimeTableItemDto(
	val rruleStartDate: Long? = null, // YYYYMMDD
	val rrule: String? = null,
	val notBeforeInMinutes: Int? = null,
	val notAfterInMinutes: Int? = null,
	val zoneId: String? = null,

	@Deprecated("Will be replaced by rrule") val days: List<String> = emptyList(),
	@Deprecated("Will be replaced by rrule") val recurrenceTypes: List<String> = emptyList(),
	val hours: List<TimeTableHourDto> = emptyList(),
	val calendarItemTypeId: String? = null,

	val homeVisit: Boolean = false,
	val placeId: String? = null,
	val publicTimeTableItem: Boolean = false,
	@Schema(defaultValue = "true") val acceptsNewPatient: Boolean = true,
	val unavailable: Boolean = false,
	@Schema(description = "A list of the ids of the users who are allowed to create a CalendarItem in this slot.")
<<<<<<< HEAD
	val reservingRights: Set<String> = emptySet(),
=======
	@JsonInclude(JsonInclude.Include.NON_EMPTY) val reservingRights: Set<String> = emptySet(),
>>>>>>> 4fd519ef
) : Serializable<|MERGE_RESOLUTION|>--- conflicted
+++ resolved
@@ -46,9 +46,5 @@
 	@Schema(defaultValue = "true") val acceptsNewPatient: Boolean = true,
 	val unavailable: Boolean = false,
 	@Schema(description = "A list of the ids of the users who are allowed to create a CalendarItem in this slot.")
-<<<<<<< HEAD
-	val reservingRights: Set<String> = emptySet(),
-=======
 	@JsonInclude(JsonInclude.Include.NON_EMPTY) val reservingRights: Set<String> = emptySet(),
->>>>>>> 4fd519ef
 ) : Serializable