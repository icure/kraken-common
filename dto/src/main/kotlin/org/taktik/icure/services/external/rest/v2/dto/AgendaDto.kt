--- conflicted
+++ resolved
@@ -50,28 +50,18 @@
 	val zoneId: String? = null,
 	val lockCalendarItemsBeforeInMinutes: Int? = null,
 	@Deprecated("Use `userRights` instead") val rights: List<RightDto> = emptyList(),
-<<<<<<< HEAD
-	@Schema(description = "Associates a user id to the permission that user has on the entity.")
-	@JsonInclude(JsonInclude.Include.NON_EMPTY) val userRights: Map<String, UserAccessLevelDto> = emptyMap(),
+	@get:Schema(description = "Associates a user id to the permission that user has on the entity.")
+	@param:JsonInclude(JsonInclude.Include.NON_EMPTY) val userRights: Map<String, UserAccessLevelDto> = emptyMap(),
 	val slottingAlgorithm: AgendaSlottingAlgorithmDto? = null,
 	val publicBookingQuota: Int? = null,
-	val properties: Set<PropertyStubDto> = emptySet(),
-	val schedules: List<ResourceGroupAllocationScheduleDto> = emptyList(),
+	@param:JsonInclude(JsonInclude.Include.NON_EMPTY) val properties: Set<PropertyStubDto> = emptySet(),
+	@param:JsonInclude(JsonInclude.Include.NON_EMPTY) val schedules: List<ResourceGroupAllocationScheduleDto> = emptyList(),
 ) : StoredDocumentDto, ICureDocumentDto<String> {
-	override fun withIdRev(id: String?, rev: String) = if (id != null) this.copy(id = id, rev = rev) else this.copy(rev = rev)
-=======
-	@get:Schema(description = "Associates a user id to the permission that user has on the entity.")
-	@param:JsonInclude(JsonInclude.Include.NON_NULL) val userRights: Map<String, UserAccessLevelDto> = emptyMap(),
-	val slottingAlgorithm: AgendaSlottingAlgorithmDto? = null,
-	@param:JsonInclude(JsonInclude.Include.NON_NULL) val properties: Set<PropertyStubDto> = emptySet(),
-	@param:JsonInclude(JsonInclude.Include.NON_NULL) val schedules: List<ResourceGroupAllocationScheduleDto> = emptyList(),
-) : StoredDocumentDto,
-	ICureDocumentDto<String> {
+
 	override fun withIdRev(
 		id: String?,
 		rev: String,
 	) = if (id != null) this.copy(id = id, rev = rev) else this.copy(rev = rev)
 
->>>>>>> ed06f898
 	override fun withDeletionDate(deletionDate: Long?) = this.copy(deletionDate = deletionDate)
 }