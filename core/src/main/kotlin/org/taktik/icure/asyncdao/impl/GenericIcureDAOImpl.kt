--- conflicted
+++ resolved
@@ -40,14 +40,6 @@
 		return super.saveBulk(datastoreInformation, entities.map { it.apply { setTimestamps(this) } })
 	}
 
-<<<<<<< HEAD
-	override fun <K : Collection<T>> save(datastoreInformation: IDatastoreInformation, newEntity: Boolean?, entities: K): Flow<T> =
-		super.save(datastoreInformation, newEntity, entities.map { it.apply { setTimestamps(this) } })
-=======
-	override suspend fun unRemove(datastoreInformation: IDatastoreInformation, entity: T) =
-		super.unRemove(datastoreInformation, entity.apply { setTimestamps(this) })
->>>>>>> d754df0d
-
 	override fun unRemove(datastoreInformation: IDatastoreInformation, entities: Collection<T>) =
 		super.unRemove(datastoreInformation, entities.map { it.apply { setTimestamps(this) } })
 
