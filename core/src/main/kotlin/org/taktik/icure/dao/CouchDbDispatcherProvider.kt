package org.taktik.icure.dao

import com.fasterxml.jackson.databind.ObjectMapper
import io.icure.asyncjacksonhttpclient.net.web.WebClient
import kotlinx.coroutines.ExperimentalCoroutinesApi
import org.taktik.icure.asyncdao.CouchDbDispatcher
import org.taktik.icure.security.CouchDbCredentialsProvider

interface CouchDbDispatcherProvider {
	@OptIn(ExperimentalCoroutinesApi::class)
	fun getDispatcher(
		httpClient: WebClient,
		objectMapper: ObjectMapper,
		prefix: String,
		dbFamily: String,
		couchDbCredentialsProvider: CouchDbCredentialsProvider,
<<<<<<< HEAD
		createdReplicasIfNotExists: Int
=======
		createdReplicasIfNotExists: Int? = null,
>>>>>>> ed06f898
	): CouchDbDispatcher
}<|MERGE_RESOLUTION|>--- conflicted
+++ resolved
@@ -14,10 +14,6 @@
 		prefix: String,
 		dbFamily: String,
 		couchDbCredentialsProvider: CouchDbCredentialsProvider,
-<<<<<<< HEAD
-		createdReplicasIfNotExists: Int
-=======
-		createdReplicasIfNotExists: Int? = null,
->>>>>>> ed06f898
+		createdReplicasIfNotExists: Int,
 	): CouchDbDispatcher
 }