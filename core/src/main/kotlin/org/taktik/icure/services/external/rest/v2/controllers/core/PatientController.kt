/*
 * Copyright (c) 2020. Taktik SA, All rights reserved.
 */

package org.taktik.icure.services.external.rest.v2.controllers.core

import com.fasterxml.jackson.databind.ObjectMapper
import com.fasterxml.jackson.module.kotlin.readValue
import com.google.common.base.Splitter
import io.swagger.v3.oas.annotations.Operation
import io.swagger.v3.oas.annotations.Parameter
import io.swagger.v3.oas.annotations.tags.Tag
import kotlinx.coroutines.flow.count
import kotlinx.coroutines.flow.emitAll
import kotlinx.coroutines.flow.emptyFlow
import kotlinx.coroutines.flow.first
import kotlinx.coroutines.flow.flow
import kotlinx.coroutines.flow.map
import kotlinx.coroutines.reactor.mono
import org.slf4j.LoggerFactory
import org.springframework.context.annotation.Profile
import org.springframework.http.HttpStatus
import org.springframework.http.MediaType
import org.springframework.web.bind.annotation.DeleteMapping
import org.springframework.web.bind.annotation.GetMapping
import org.springframework.web.bind.annotation.PathVariable
import org.springframework.web.bind.annotation.PostMapping
import org.springframework.web.bind.annotation.PutMapping
import org.springframework.web.bind.annotation.RequestBody
import org.springframework.web.bind.annotation.RequestMapping
import org.springframework.web.bind.annotation.RequestParam
import org.springframework.web.bind.annotation.RestController
import org.springframework.web.server.ResponseStatusException
import org.taktik.couchdb.DocIdentifier
import org.taktik.couchdb.entity.ComplexKey
import org.taktik.couchdb.entity.IdAndRev
import org.taktik.icure.asynclogic.PatientLogic.Companion.PatientSearchField
import org.taktik.icure.asynclogic.SessionInformationProvider
import org.taktik.icure.asyncservice.AccessLogService
import org.taktik.icure.asyncservice.HealthcarePartyService
import org.taktik.icure.asyncservice.PatientService
import org.taktik.icure.cache.ReactorCacheInjector
import org.taktik.icure.config.SharedPaginationConfig
import org.taktik.icure.db.PaginationOffset
import org.taktik.icure.db.SortDirection
import org.taktik.icure.db.Sorting
import org.taktik.icure.entities.Patient
import org.taktik.icure.pagination.PaginatedFlux
import org.taktik.icure.pagination.asPaginatedFlux
import org.taktik.icure.pagination.mapElements
import org.taktik.icure.services.external.rest.v2.dto.IdWithRevDto
import org.taktik.icure.services.external.rest.v2.dto.ListOfIdsAndRevDto
import org.taktik.icure.services.external.rest.v2.dto.ListOfIdsDto
import org.taktik.icure.services.external.rest.v2.dto.PaginatedDocumentKeyIdPair
import org.taktik.icure.services.external.rest.v2.dto.PaginatedList
import org.taktik.icure.services.external.rest.v2.dto.PatientDto
import org.taktik.icure.services.external.rest.v2.dto.couchdb.DocIdentifierDto
import org.taktik.icure.services.external.rest.v2.dto.couchdb.SortDirectionDto
import org.taktik.icure.services.external.rest.v2.dto.embed.ContentDto
import org.taktik.icure.services.external.rest.v2.dto.filter.AbstractFilterDto
import org.taktik.icure.services.external.rest.v2.dto.filter.chain.FilterChain
import org.taktik.icure.services.external.rest.v2.dto.requests.BulkShareOrUpdateMetadataParamsDto
import org.taktik.icure.services.external.rest.v2.dto.requests.EntityBulkShareResultDto
import org.taktik.icure.services.external.rest.v2.dto.specializations.AesExchangeKeyEncryptionKeypairIdentifierDto
import org.taktik.icure.services.external.rest.v2.dto.specializations.HexStringDto
import org.taktik.icure.services.external.rest.v2.mapper.IdWithRevV2Mapper
import org.taktik.icure.services.external.rest.v2.mapper.PatientV2Mapper
import org.taktik.icure.services.external.rest.v2.mapper.couchdb.DocIdentifierV2Mapper
import org.taktik.icure.services.external.rest.v2.mapper.embed.AddressV2Mapper
import org.taktik.icure.services.external.rest.v2.mapper.embed.PatientHealthCarePartyV2Mapper
import org.taktik.icure.services.external.rest.v2.mapper.filter.FilterChainV2Mapper
import org.taktik.icure.services.external.rest.v2.mapper.filter.FilterV2Mapper
import org.taktik.icure.services.external.rest.v2.mapper.requests.EntityShareOrMetadataUpdateRequestV2Mapper
import org.taktik.icure.services.external.rest.v2.mapper.requests.PatientBulkShareResultV2Mapper
import org.taktik.icure.services.external.rest.v2.utils.paginatedList
import org.taktik.icure.utils.FluxString
import org.taktik.icure.utils.JsonString
import org.taktik.icure.utils.injectCachedReactorContext
import org.taktik.icure.utils.injectReactorContext
import org.taktik.icure.utils.orThrow
import reactor.core.publisher.Flux
import reactor.core.publisher.Mono
import java.time.Instant
import javax.security.auth.login.LoginException

@RestController("patientControllerV2")
@Profile("app")
@RequestMapping("/rest/v2/patient")
@Tag(name = "patient")
class PatientController(
	private val sessionLogic: SessionInformationProvider,
	private val accessLogService: AccessLogService,
	private val patientService: PatientService,
	private val healthcarePartyService: HealthcarePartyService,
	private val patientV2Mapper: PatientV2Mapper,
	private val filterChainV2Mapper: FilterChainV2Mapper,
	private val filterV2Mapper: FilterV2Mapper,
	private val addressV2Mapper: AddressV2Mapper,
	private val patientHealthCarePartyV2Mapper: PatientHealthCarePartyV2Mapper,
	private val objectMapper: ObjectMapper,
	private val bulkShareResultV2Mapper: PatientBulkShareResultV2Mapper,
	private val entityShareOrMetadataUpdateRequestV2Mapper: EntityShareOrMetadataUpdateRequestV2Mapper,
	private val docIdentifierV2Mapper: DocIdentifierV2Mapper,
	private val idWithRevV2Mapper: IdWithRevV2Mapper,
	private val reactorCacheInjector: ReactorCacheInjector,
	private val paginationConfig: SharedPaginationConfig
) {

	@Operation(summary = "Find patients for the current healthcare party", description = "Returns a list of patients along with next start keys and Document ID. If the nextStartKey is " + "Null it means that this is the last page.")
	@GetMapping("/byNameBirthSsinAuto")
	fun findPatientsByNameBirthSsinAuto(
		@Parameter(description = "HealthcareParty Id, if unset will user user's hcpId") @RequestParam(required = false) healthcarePartyId: String?,
		@Parameter(description = "Optional value for filtering results") @RequestParam(required = true) filterValue: String,
		@Parameter(description = "The start key for pagination: a JSON representation of an array containing all the necessary " + "components to form the Complex Key's startKey") @RequestParam(required = false) startKey: JsonString?,
		@Parameter(description = "A patient document ID") @RequestParam(required = false) startDocumentId: String?,
		@Parameter(description = "Number of rows") @RequestParam(required = false) limit: Int?,
		@Parameter(description = "Optional value for providing a sorting direction ('asc', 'desc'). Set to 'asc' by default.") @RequestParam(required = false, defaultValue = "asc") sortDirection: SortDirectionDto
	): PaginatedFlux<PatientDto> = flow {
		require(filterValue.length >= 2) { "The filterValue parameter should have at least 2 characters" }

		val startKeyElements = startKey?.let { objectMapper.readValue<ComplexKey>(it) }
		val paginationOffset = PaginationOffset(startKeyElements, startDocumentId, null, limit ?: paginationConfig.defaultLimit)

		val currentHcpId = healthcarePartyId ?: sessionLogic.getCurrentHealthcarePartyId()
		val hcp = healthcarePartyService.getHealthcareParty(currentHcpId)

		emitAll((hcp?.parentId?.takeIf { it.isNotEmpty() } ?: hcp?.id)?.let { hcpId ->
				patientService.findByHcPartyAndSsinOrDateOfBirthOrNameContainsFuzzy(
					hcpId,
					paginationOffset,
					filterValue,
					Sorting(PatientSearchField.patientName, SortDirection.valueOf(sortDirection.name))
				)
			} ?: emptyFlow()
		)
	}.mapElements(patientV2Mapper::map).asPaginatedFlux()


	@Operation(summary = "List patients of a specific HcParty or of the current HcParty ", description = "Returns a list of patients along with next start keys and Document ID. If the nextStartKey is " + "Null it means that this is the last page.")
	@GetMapping("/ofHcParty/{hcPartyId}")
	fun listPatientsOfHcParty(
		@PathVariable hcPartyId: String,
		@Parameter(description = "Optional value for sorting results by a given field ('name', 'ssin', 'dateOfBirth'). " + "Specifying this deactivates filtering") @RequestParam(required = false, defaultValue = "name") sortField: String,
		@Parameter(description = "The start key for pagination: a JSON representation of an array containing all the necessary " + "components to form the Complex Key's startKey") @RequestParam(required = false) startKey: JsonString?,
		@Parameter(description = "A patient document ID") @RequestParam(required = false) startDocumentId: String?,
		@Parameter(description = "Number of rows") @RequestParam(required = false) limit: Int?,
		@Parameter(description = "Optional value for providing a sorting direction ('asc', 'desc'). Set to 'asc' by default.") @RequestParam(required = false, defaultValue = "asc") sortDirection: SortDirectionDto
	): PaginatedFlux<PatientDto> {
		val startKeyElements = startKey?.let { objectMapper.readValue<ComplexKey>(it) }
		val sortFieldAsEnum = PatientSearchField.lenientValueOf(sortField)
		val paginationOffset = PaginationOffset(startKeyElements, startDocumentId, null, limit ?: paginationConfig.defaultLimit)
		return patientService
			.findOfHcPartyAndSsinOrDateOfBirthOrNameContainsFuzzy(hcPartyId, paginationOffset, null, Sorting(sortFieldAsEnum, SortDirection.valueOf(sortDirection.name)))
			.mapElements(patientV2Mapper::map)
			.asPaginatedFlux()
	}

	@Operation(summary = "List patients that have been merged towards another patient ", description = "Returns a list of patients that have been merged after the provided date")
	@GetMapping("/merges/{date}")
	fun listOfMergesAfter(@PathVariable date: Long) =
		patientService.listOfMergesAfter(date).map { patientV2Mapper.map(it) }.injectReactorContext()

	@Operation(summary = "List patients that have been modified after the provided date", description = "Returns a list of patients that have been modified after the provided date")
	@GetMapping("/modifiedAfter/{date}")
	fun findPatientsModifiedAfter(
		@PathVariable date: Long,
		@Parameter(description = "The start key for pagination the date of the first element of the new page") @RequestParam(required = false) startKey: Long?,
		@Parameter(description = "A patient document ID") @RequestParam(required = false) startDocumentId: String?,
		@Parameter(description = "Number of rows") @RequestParam(required = false) limit: Int?
	): PaginatedFlux<PatientDto> {
		val offset = PaginationOffset(startKey, startDocumentId, null, limit ?: paginationConfig.defaultLimit)
		return patientService
			.listOfPatientsModifiedAfter(date, offset)
			.mapElements(patientV2Mapper::map)
			.asPaginatedFlux()
	}

	@Operation(summary = "List patients for a specific HcParty or for the current HcParty ", description = "Returns a list of patients along with next start keys and Document ID. If the nextStartKey is " + "Null it means that this is the last page.")
	@GetMapping("/hcParty/{hcPartyId}")
	fun listPatientsByHcParty(
		@PathVariable hcPartyId: String,
		@Parameter(description = "Optional value for sorting results by a given field ('name', 'ssin', 'dateOfBirth'). " + "Specifying this deactivates filtering") @RequestParam(required = false, defaultValue = "name") sortField: String,
		@Parameter(description = "The start key for pagination: a JSON representation of an array containing all the necessary " + "components to form the Complex Key's startKey") @RequestParam(required = false) startKey: String?,
		@Parameter(description = "A patient document ID") @RequestParam(required = false) startDocumentId: String?,
		@Parameter(description = "Number of rows") @RequestParam(required = false) limit: Int?,
		@Parameter(description = "Optional value for providing a sorting direction ('asc', 'desc'). Set to 'asc' by default.") @RequestParam(required = false, defaultValue = "asc") sortDirection: SortDirectionDto
	) = findPatientsByHealthcareParty(hcPartyId, sortField, startKey, startDocumentId, limit, sortDirection)

	@Suppress("DEPRECATION")
	@GetMapping("/{patientId}/keys")
	fun getPatientHcPartyKeysForDelegate(@Parameter(description = "The patient Id for which information is shared") @PathVariable patientId: String) = mono {
		patientService.getHcPartyKeysForDelegate(patientId)
	}

	@Operation(
		summary = "Get the HcParty encrypted AES keys indexed by owner.",
		description = "(key, value) of the map is as follows: (ID of the owner of the encrypted AES key, encrypted AES keys)"
	)
	@GetMapping("/{patientId}/aesExchangeKeys")
	fun getPatientAesExchangeKeysForDelegate(
		@PathVariable patientId: String
	): Mono<Map<String, Map<String, Map<AesExchangeKeyEncryptionKeypairIdentifierDto, HexStringDto>>>> = mono {
		patientService.getAesExchangeKeysForDelegate(patientId)
	}

	@Operation(summary = "Get count of patients for a specific HcParty or for the current HcParty ", description = "Returns the count of patients")
	@GetMapping("/hcParty/{hcPartyId}/count")
	fun countOfPatients(@Parameter(description = "Healthcare party id") @PathVariable hcPartyId: String) = mono {
		ContentDto(numberValue = patientService.countByHcParty(hcPartyId).toDouble())
	}

	@Operation(summary = "List patients for a specific HcParty", description = "Returns a list of patients along with next start keys and Document ID. If the nextStartKey is " + "Null it means that this is the last page.")
	@GetMapping
	fun findPatientsByHealthcareParty(
		@Parameter(description = "Healthcare party id") @RequestParam(required = false) hcPartyId: String?,
		@Parameter(description = "Optional value for sorting results by a given field ('name', 'ssin', 'dateOfBirth'). " + "Specifying this deactivates filtering") @RequestParam(required = false, defaultValue = "name") sortField: String,
		@Parameter(description = "The start key for pagination: a JSON representation of an array containing all the necessary " + "components to form the Complex Key's startKey") @RequestParam(required = false) startKey: JsonString?,
		@Parameter(description = "A patient document ID") @RequestParam(required = false) startDocumentId: String?,
		@Parameter(description = "Number of rows") @RequestParam(required = false) limit: Int?,
		@Parameter(description = "Optional value for providing a sorting direction ('asc', 'desc'). Set to 'asc' by default.") @RequestParam(required = false, defaultValue = "asc") sortDirection: SortDirectionDto
	): PaginatedFlux<PatientDto> = flow {
		val sortFieldAsEnum = PatientSearchField.lenientValueOf(sortField)
		val startKeyElements = startKey?.let { objectMapper.readValue<ComplexKey>(it) }
		val paginationOffset = PaginationOffset(startKeyElements, startDocumentId, null, limit ?: paginationConfig.defaultLimit)
		val currentHcpId = hcPartyId ?: sessionLogic.getCurrentHealthcarePartyId()
		val hcp = healthcarePartyService.getHealthcareParty(currentHcpId)
		emitAll((hcp?.parentId?.takeIf { it.isNotEmpty() } ?: hcp?.id)?.let { hcpId ->
			patientService.findByHcPartyAndSsinOrDateOfBirthOrNameContainsFuzzy(
				hcpId,
				paginationOffset,
				null,
				Sorting(sortFieldAsEnum, SortDirection.valueOf(sortDirection.name))
			)
		} ?: emptyFlow()
		)
	}.mapElements(patientV2Mapper::map).asPaginatedFlux()

	@Operation(summary = "List patients by pages for a specific HcParty", description = "Returns a list of patients along with next start keys and Document ID. If the nextStartKey is " + "Null it means that this is the last page.")
	@GetMapping("/byHcPartyId")
	fun findPatientsIdsByHealthcareParty(
		@Parameter(description = "Healthcare party id") @RequestParam hcPartyId: String,
		@Parameter(description = "The page first id") @RequestParam(required = false) startKey: JsonString?,
		@Parameter(description = "A patient document ID") @RequestParam(required = false) startDocumentId: String?,
		@Parameter(description = "Page size") @RequestParam(required = false) limit: Int?
	): PaginatedFlux<FluxString> {
		val startKeyElements = startKey?.let { objectMapper.readValue<ComplexKey>(it) }
		val paginationOffset = PaginationOffset(startKeyElements, startDocumentId, null, limit ?: paginationConfig.defaultLimit)
		return patientService
			.findByHcPartyIdsOnly(hcPartyId, paginationOffset)
			.asPaginatedFlux()
	}

	@Operation(summary = "Get the patient having the provided externalId")
	@GetMapping("/byExternalId/{externalId}")
	fun getPatientByExternalId(
		@PathVariable("externalId")
		@Parameter(description = "A external ID", required = true) externalId: String
	) = mono {
		patientService.getByExternalId(externalId)?.let(patientV2Mapper::map)
	}

	@Operation(summary = "Get Paginated List of Patients sorted by Access logs descending")
	@GetMapping("/byAccess/{userId}")
	fun findPatientsByAccessLogUserAfterDate(
		@Parameter(description = "A User ID", required = true) @PathVariable userId: String,
		@Parameter(description = "The type of access (COMPUTER or USER)") @RequestParam(required = false) accessType: String?,
		@Parameter(description = "The start search epoch") @RequestParam(required = false) startDate: Long?,
		@Parameter(description = "The start key for pagination") @RequestParam(required = false) startKey: String?,
		@Parameter(description = "A patient document ID") @RequestParam(required = false) startDocumentId: String?,
		@Parameter(description = "Number of rows") @RequestParam(required = false) limit: Int?
	): Mono<PaginatedList<PatientDto>> = mono {
		accessLogService.aggregatePatientByAccessLogs(userId, accessType, startDate, startKey, startDocumentId, limit ?: paginationConfig.defaultLimit).let { (_, _, patients, dateNextKey, nextDocumentId) ->
			val patientDtos = patients.map { patient ->
				PatientDto(
					id = patient.id,
					lastName = patient.lastName,
					firstName = patient.firstName,
					partnerName = patient.partnerName,
					maidenName = patient.maidenName,
					dateOfBirth = patient.dateOfBirth,
					ssin = patient.ssin,
					externalId = patient.externalId,
					patientHealthCareParties = patient.patientHealthCareParties.map { phcp ->
						patientHealthCarePartyV2Mapper.map(
							phcp
						)
					},
					addresses = patient.addresses.map { addressV2Mapper.map(it) }
				)
			}

			PaginatedList(
				nextKeyPair = dateNextKey?.let {
					PaginatedDocumentKeyIdPair(
						objectMapper.valueToTree(it),
						nextDocumentId
					)
				},
				rows = patientDtos.toList()
			)
		}
	}

	@Operation(summary = "Filter patients for the current user (HcParty) ", description = "Returns a list of patients along with next start keys and Document ID. If the nextStartKey is Null it means that this is the last page.")
	@PostMapping("/filter")
	fun filterPatientsBy(
		@Parameter(description = "The start key for pagination, depends on the filters used") @RequestParam(required = false) startKey: String?,
		@Parameter(description = "A patient document ID") @RequestParam(required = false) startDocumentId: String?,
		@Parameter(description = "Number of rows") @RequestParam(required = false) limit: Int?,
		@Parameter(description = "Skip rows") @RequestParam(required = false) skip: Int?,
		@Parameter(description = "Sort key") @RequestParam(required = false) sort: String?,
		@Parameter(description = "Descending") @RequestParam(required = false) desc: Boolean?,
		@RequestBody filterChain: FilterChain<PatientDto>
	) = mono {

		val realLimit = limit ?: paginationConfig.defaultLimit
		val startKeyList = startKey?.takeIf { it.isNotEmpty() }?.let { ArrayList(Splitter.on(",").omitEmptyStrings().trimResults().splitToList(it)) }
		val paginationOffset = PaginationOffset<List<String>>(startKeyList, startDocumentId, skip, realLimit + 1)

		try {
			val patients = patientService.listPatients(paginationOffset, filterChainV2Mapper.tryMap(filterChain).orThrow(), sort, desc)
			log.info("Filter patients in " + (System.currentTimeMillis() - System.currentTimeMillis()) + " ms.")

			patients.paginatedList(patientV2Mapper::map, realLimit, objectMapper = objectMapper)
		} catch (e: LoginException) {
			log.warn(e.message, e)
			throw ResponseStatusException(HttpStatus.BAD_REQUEST, e.message)
		}
	}

	@Operation(summary = "Get the ids of Patients matching the provided filter.")
	@PostMapping("/match", produces = [MediaType.APPLICATION_JSON_VALUE])
	fun matchPatientsBy(
		@RequestBody filter: AbstractFilterDto<PatientDto>
	) = patientService.matchPatientsBy(
		filter = filterV2Mapper.tryMap(filter).orThrow()
	).injectReactorContext()

	@Operation(summary = "Filter patients for the current user (HcParty) ", description = "Returns a list of patients")
	@GetMapping("/fuzzy")
	fun fuzzySearch(
		@Parameter(description = "The first name") @RequestParam(required = true) firstName: String,
		@Parameter(description = "The last name") @RequestParam(required = true) lastName: String,
		@Parameter(description = "The date of birth") @RequestParam(required = false) dateOfBirth: Int?
	): Flux<PatientDto> {

		return try {
			patientService.fuzzySearchPatients(firstName, lastName, dateOfBirth)
				.map { patientV2Mapper.map(it) }
				.injectReactorContext()
		} catch (e: Exception) {
			log.warn(e.message, e)
			throw ResponseStatusException(HttpStatus.BAD_REQUEST, e.message)
		}
	}

	@Operation(summary = "Create a patient", description = "Name, last name, date of birth, and gender are required. After creation of the patient and obtaining the ID, you need to create an initial delegation.")
	@PostMapping
	fun createPatient(@RequestBody p: PatientDto) = mono {
		val patient = patientService.createPatient(patientV2Mapper.map(p))
		patient?.let(patientV2Mapper::map) ?: throw ResponseStatusException(HttpStatus.INTERNAL_SERVER_ERROR, "Patient creation failed.")
	}


	@Operation(summary = "Deletes multiple Patients")
	@PostMapping("/delete/batch")
	fun deletePatients(@RequestBody patientIds: ListOfIdsDto): Flux<DocIdentifierDto> =
		patientService.deletePatients(
			patientIds.ids.map { IdAndRev(it, null) }
		).map { docIdentifierV2Mapper.map(DocIdentifier(it.id, it.rev)) }.injectReactorContext()

	@Operation(summary = "Deletes a multiple Patients if they match the provided revs")
	@PostMapping("/delete/batch/withrev")
	fun deletePatientsWithRev(@RequestBody patientIds: ListOfIdsAndRevDto): Flux<DocIdentifierDto> =
		patientService.deletePatients(
			patientIds.ids.map(idWithRevV2Mapper::map)
		).map { docIdentifierV2Mapper.map(DocIdentifier(it.id, it.rev)) }.injectReactorContext()

	@Operation(summary = "Deletes an Patient")
	@DeleteMapping("/{patientId}")
	fun deletePatient(
		@PathVariable patientId: String,
		@RequestParam(required = false) rev: String? = null
	): Mono<DocIdentifierDto> = mono {
		patientService.deletePatient(patientId, rev).let {
			docIdentifierV2Mapper.map(DocIdentifier(it.id, it.rev))
		}
	}

	@PostMapping("/undelete/{patientId}")
	fun undeletePatient(
		@PathVariable patientId: String,
		@RequestParam(required=true) rev: String
	): Mono<PatientDto> = mono {
		patientV2Mapper.map(patientService.undeletePatient(patientId, rev))
	}

	@PostMapping("/undelete/batch")
	fun undeletePatients(
		@RequestBody ids: ListOfIdsAndRevDto
	): Flux<PatientDto> =
		patientService.undeletePatients(ids.ids.map(idWithRevV2Mapper::map)).map(patientV2Mapper::map).injectReactorContext()

	@DeleteMapping("/purge/{patientId}")
	fun purgePatient(
		@PathVariable patientId: String,
		@RequestParam(required=true) rev: String
	): Mono<DocIdentifierDto> = mono {
		patientService.purgePatient(patientId, rev).let(docIdentifierV2Mapper::map)
	}

	@Operation(summary = "Find deleted patients", description = "Returns a list of deleted patients, within the specified time period, if any.")
	@GetMapping("/deleted/byDate")
	fun findDeletedPatients(
		@Parameter(description = "Filter deletions after this date (unix epoch), included") @RequestParam(required = true) startDate: Long,
		@Parameter(description = "Filter deletions before this date (unix epoch), included") @RequestParam(required = false) endDate: Long?,
		@Parameter(description = "Descending") @RequestParam(required = false) desc: Boolean?,
		@Parameter(description = "The start key for pagination") @RequestParam(required = false) startKey: Long?,
		@Parameter(description = "A patient document ID") @RequestParam(required = false) startDocumentId: String?,
		@Parameter(description = "Number of rows") @RequestParam(required = false) limit: Int?
	): PaginatedFlux<PatientDto> {
		val paginationOffset = PaginationOffset(startKey, startDocumentId, null, limit ?: paginationConfig.defaultLimit)
		return patientService
			.findDeletedPatientsByDeleteDate(startDate, endDate, desc ?: false, paginationOffset)
			.mapElements(patientV2Mapper::map)
			.asPaginatedFlux()
	}

	@Operation(summary = "Find deleted patients", description = "Returns a list of deleted patients, by name and/or firstname prefix, if any.")
	@GetMapping("/deleted/by_name")
	fun listDeletedPatientsByName(
		@Parameter(description = "First name prefix") @RequestParam(required = false) firstName: String?,
		@Parameter(description = "Last name prefix") @RequestParam(required = false) lastName: String?
	) = patientService.listDeletedPatientsByNames(firstName, lastName).map { patientV2Mapper.map(it) }.injectReactorContext()

	@Operation(summary = "undelete previously deleted patients", description = "Response is an array containing the ID of undeleted patient..")
	@PutMapping("/undelete/{patientIds}")
	fun undeletePatient(@PathVariable patientIds: String): Flux<DocIdentifierDto> {
		val ids = patientIds.split(',')
		if (ids.isEmpty()) throw ResponseStatusException(HttpStatus.BAD_REQUEST, "A required query parameter was not specified for this request.")
		return patientService.undeletePatients(ids.toSet().map { IdAndRev(it, null) })
			.map { DocIdentifierDto(it.id, it.rev) }
			.injectReactorContext()
	}

	@Operation(summary = "Get patients by id", description = "It gets patient administrative data.")
	@PostMapping("/byIds")
	fun getPatients(@RequestBody patientIds: ListOfIdsDto): Flux<PatientDto> =
		patientService.getPatients(patientIds.ids).map { patientV2Mapper.map(it) }.injectReactorContext()

	@Operation(summary = "Get patient", description = "It gets patient administrative data.")
	@GetMapping("/{patientId}")
	fun getPatient(@PathVariable patientId: String) = mono {
		patientService.getPatient(patientId)?.let(patientV2Mapper::map)
			?: throw ResponseStatusException(HttpStatus.NOT_FOUND, "Getting patient failed. Possible reasons: no such patient exists, or server error. Please try again or read the server log.")
	}

	@Operation(summary = "Get patient by identifier", description = "It gets patient administrative data based on the identifier (root & extension) parameters.")
	@GetMapping("/{hcPartyId}/{id}")
	fun getPatientByHealthcarePartyAndIdentifier(@PathVariable hcPartyId: String, @PathVariable id: String, @RequestParam(required = false) system: String?) = mono {
		when {
			!system.isNullOrEmpty() -> {
				val patient = patientService.findByHcPartyAndIdentifier(hcPartyId, system, id)
					.map { patientV2Mapper.map(it) }

				when (patient.count()) {
					0 -> patientService.getPatient(id)?.let { patientV2Mapper.map(it) }
					else -> patient.first()
				}
			}
			else -> patientService.getPatient(id)?.let { patientV2Mapper.map(it) }
		}
	}

	@Operation(summary = "Create patients in bulk", description = "Returns the id and _rev of created patients")
	@PostMapping("/batch")
	@Deprecated("Ambiguous path use /batch/full or /batch/minimal instead")
	fun createPatients(@RequestBody patientDtos: List<PatientDto>) =
		createPatientsMinimal(patientDtos)

	@Operation(summary = "Create patients in bulk", description = "Returns the id and _rev of created patients")
	@PostMapping("/batch/minimal")
	fun createPatientsMinimal(@RequestBody patientDtos: List<PatientDto>): Flux<IdWithRevDto> =
		doCreatePatients(patientDtos) { IdWithRevDto(id = it.id, rev = it.rev) }

	@Operation(summary = "Create patients in bulk", description = "Returns the created patients")
	@PostMapping("/batch/full")
	fun createPatientsFull(@RequestBody patientDtos: List<PatientDto>): Flux<PatientDto> =
		doCreatePatients(patientDtos, patientV2Mapper::map)

<<<<<<< HEAD
	private inline fun <T : Any> doCreatePatients(
		patientDtos: List<PatientDto>,
		crossinline mapResult: (Patient) -> T
=======
	private fun <T : Any> doCreatePatients(
		patientDtos: List<PatientDto>,
		mapResult: (Patient) -> T
>>>>>>> 4fd519ef
	): Flux<T> =
		flow {
			val patients = patientService.createPatients(patientDtos.map { p -> patientV2Mapper.map(p) }.toList())
			emitAll(patients.map(mapResult))
		}.injectReactorContext()

	@Operation(summary = "Modify patients in bulk", description = "Returns the id and _rev of modified patients")
	@PutMapping("/batch")
	@Deprecated("Ambiguous path use /batch/full or /batch/minimal instead")
	fun modifyPatients(@RequestBody patientDtos: List<PatientDto>) = flow {
		val patients = patientService.modifyPatients(patientDtos.map { p -> patientV2Mapper.map(p) }.toList())
		emitAll(patients.map { p -> IdWithRevDto(id = p.id, rev = p.rev) })
	}.injectReactorContext()

	@Operation(summary = "Modify patients in bulk", description = "Returns the id and _rev of modified patients")
	@PutMapping("/batch/minimal")
	fun modifyPatientsMinimal(@RequestBody patientDtos: List<PatientDto>): Flux<IdWithRevDto> =
		doModifyPatients(patientDtos) { p -> IdWithRevDto(id = p.id, rev = p.rev) }

	@Operation(summary = "Modify patients in bulk", description = "Returns the modified patients")
	@PutMapping("/batch/full")
	fun modifyPatientsFull(@RequestBody patientDtos: List<PatientDto>): Flux<PatientDto> =
		doModifyPatients(patientDtos, patientV2Mapper::map)

	private inline fun <T : Any> doModifyPatients(
		patientDtos: List<PatientDto>,
		crossinline mapResult: (Patient) -> T
	) = flow {
		val patients = patientService.modifyPatients(patientDtos.map { p -> patientV2Mapper.map(p) }.toList())
		emitAll(patients.map(mapResult))
	}.injectReactorContext()

	@Operation(summary = "Modify a patient", description = "No particular return value. It's just a message.")
	@PutMapping
	fun modifyPatient(@RequestBody patientDto: PatientDto) = mono {
		patientService.modifyPatient(patientV2Mapper.map(patientDto))?.let(patientV2Mapper::map)
			?: throw ResponseStatusException(HttpStatus.NOT_FOUND, "Modifying patient failed. Possible reasons: no such patient exists, or server error. Please try again or read the server log.").also { log.error(it.message) }
	}

	@Operation(summary = "Set a patient referral doctor")
	@PutMapping("/{patientId}/referral/{referralId}")
	fun modifyPatientReferral(
		@PathVariable patientId: String,
		@Parameter(description = "The referral id. Accepts 'none' for referral removal.") @PathVariable referralId: String,
		@Parameter(description = "Optional value for start of referral") @RequestParam(required = false) start: Long?,
		@Parameter(description = "Optional value for end of referral") @RequestParam(required = false) end: Long?
	) = mono {
		patientService.getPatient(patientId)?.let {
			patientService.modifyPatientReferral(
				it,
				if (referralId == "none") null else referralId,
				if (start == null) null else Instant.ofEpochMilli(start),
				if (end == null) null else Instant.ofEpochMilli(end)
			)?.let(patientV2Mapper::map)
		} ?: throw ResponseStatusException(HttpStatus.NOT_FOUND, "Could not find patient with ID $patientId in the database").also { log.error(it.message) }
	}

	@Operation(summary = "Provides a paginated list of patients with duplicate ssin for an healthcare party")
	@PostMapping("/duplicates/ssin")
	fun findDuplicatesBySsin(
		@Parameter(description = "Healthcare party id") @RequestParam hcPartyId: String,
		@Parameter(description = "The start key for pagination, depends on the filters used") @RequestParam(required = false) startKey: JsonString?,
		@Parameter(description = "A patient document ID") @RequestParam(required = false) startDocumentId: String?,
		@Parameter(description = "Number of rows") @RequestParam(required = false) limit: Int?
	): PaginatedFlux<PatientDto> {
		val startKeyElements = startKey?.let { objectMapper.readValue<ComplexKey>(startKey) }
		val paginationOffset = PaginationOffset(startKeyElements, startDocumentId, null, limit ?: paginationConfig.defaultLimit)

		return patientService
			.getDuplicatePatientsBySsin(hcPartyId, paginationOffset)
			.mapElements(patientV2Mapper::map)
			.asPaginatedFlux()
	}

	@Operation(summary = "Provides a paginated list of patients with duplicate name for an healthcare party")
	@PostMapping("/duplicates/name")
	fun findDuplicatesByName(
		@Parameter(description = "Healthcare party id") @RequestParam hcPartyId: String,
		@Parameter(description = "The start key for pagination, depends on the filters used") @RequestParam(required = false) startKey: JsonString?,
		@Parameter(description = "A patient document ID") @RequestParam(required = false) startDocumentId: String?,
		@Parameter(description = "Number of rows") @RequestParam(required = false) limit: Int?
	): PaginatedFlux<PatientDto> {
		val startKeyElements = startKey?.let { objectMapper.readValue<ComplexKey>(it) }
		val paginationOffset = PaginationOffset(startKeyElements, startDocumentId, null, limit ?: paginationConfig.defaultLimit)

		return patientService
			.getDuplicatePatientsByName(hcPartyId, paginationOffset)
			.mapElements(patientV2Mapper::map)
			.asPaginatedFlux()
	}

	@Operation(description = "Shares one or more patients with one or more data owners")
	@PutMapping("/bulkSharedMetadataUpdate")
	fun bulkShare(
		@RequestBody request: BulkShareOrUpdateMetadataParamsDto
	): Flux<EntityBulkShareResultDto<PatientDto>> = flow {
		emitAll(patientService.bulkShareOrUpdateMetadata(
			entityShareOrMetadataUpdateRequestV2Mapper.map(request)
		).map { bulkShareResultV2Mapper.map(it) })
	}.injectCachedReactorContext(reactorCacheInjector, 50)

	@Operation(description = "Shares one or more patients with one or more data owners but does not return the updated entity.")
	@PutMapping("/bulkSharedMetadataUpdateMinimal")
	fun bulkShareMinimal(
		@RequestBody request: BulkShareOrUpdateMetadataParamsDto
	): Flux<EntityBulkShareResultDto<Nothing>> = flow {
		emitAll(patientService.bulkShareOrUpdateMetadata(
			entityShareOrMetadataUpdateRequestV2Mapper.map(request)
		).map { bulkShareResultV2Mapper.map(it).minimal() })
	}.injectCachedReactorContext(reactorCacheInjector, 50)

	@Operation(
		summary = "Merges two Patient entities (with different ids) which represent the same person into one. " +
			"The metadata of the `from` patient will be merged into the `into` patient, and the `from` patient will " +
			"be soft deleted. The `into` patient content will be updated as requested by the user."
	)
	@PutMapping("/mergeInto/{intoId}/from/{fromId}")
	fun mergePatients(
		@Parameter(description = "The id of the `into` patient")
		@PathVariable
		intoId: String,
		@Parameter(description = "The id of the `from` patient")
		@PathVariable
		fromId: String,
		@Parameter(description = "The expected revision of the `from` patient")
		@RequestParam(required = true)
		expectedFromRev: String,
		@Parameter(description = "The `into` patient with updated content and unchanged metadata. The content is the " +
			"result of the merge of the `from` and `into` patients according to the patient logic. The metadata will" +
			"be automatically merged by this method.")
		@RequestBody
		updatedInto: PatientDto,
		@RequestParam(required = false)
		omitEncryptionKeysOfFrom: Boolean? = null,
	): Mono<PatientDto> = mono {
		require(intoId == updatedInto.id) {
			"The id of the `into` patient in the path variable must be the same as the id of the `into` patient in the request body"
		}
		patientV2Mapper.map(patientService.mergePatients(fromId, expectedFromRev, patientV2Mapper.map(updatedInto), omitEncryptionKeysOfFrom ?: true))
	}

	companion object {
		private val log = LoggerFactory.getLogger(this::class.java)
	}
}<|MERGE_RESOLUTION|>--- conflicted
+++ resolved
@@ -488,15 +488,9 @@
 	fun createPatientsFull(@RequestBody patientDtos: List<PatientDto>): Flux<PatientDto> =
 		doCreatePatients(patientDtos, patientV2Mapper::map)
 
-<<<<<<< HEAD
-	private inline fun <T : Any> doCreatePatients(
-		patientDtos: List<PatientDto>,
-		crossinline mapResult: (Patient) -> T
-=======
 	private fun <T : Any> doCreatePatients(
 		patientDtos: List<PatientDto>,
 		mapResult: (Patient) -> T
->>>>>>> 4fd519ef
 	): Flux<T> =
 		flow {
 			val patients = patientService.createPatients(patientDtos.map { p -> patientV2Mapper.map(p) }.toList())
