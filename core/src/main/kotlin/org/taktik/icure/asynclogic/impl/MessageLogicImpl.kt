--- conflicted
+++ resolved
@@ -235,13 +235,9 @@
 
 	override suspend fun getMessage(messageId: String): Message? = getEntity(messageId)
 
-<<<<<<< HEAD
+	override fun getMessages(messageIds: List<String>): Flow<Message> = getEntities(messageIds)
+
 	override fun solveConflicts(limit: Int?, ids: List<String>?): Flow<IdAndRev> = flow {
-=======
-	override fun getMessages(messageIds: List<String>): Flow<Message> = getEntities(messageIds)
-
-	override fun solveConflicts(limit: Int?): Flow<IdAndRev> = flow {
->>>>>>> e479adbe
 		val datastoreInformation = datastoreInstanceProvider.getInstanceAndGroup()
 
 		emitAll((ids?.asFlow()?.mapNotNull { messageDAO.get(datastoreInformation, it, Option.CONFLICTS) }
