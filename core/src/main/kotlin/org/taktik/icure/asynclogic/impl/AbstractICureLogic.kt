/*
 * Copyright (c) 2020. Taktik SA, All rights reserved.
 */
package org.taktik.icure.asynclogic.impl

import org.slf4j.LoggerFactory
import org.springframework.security.crypto.password.PasswordEncoder
import org.taktik.icure.asyncdao.ICureDAO
import org.taktik.icure.asynclogic.ICureLogic
import org.taktik.icure.asynclogic.VersionLogic
import org.taktik.icure.datastore.DatastoreInstanceProvider
import org.taktik.icure.datastore.IDatastoreInformation
import org.taktik.icure.domain.IndexingInfo
import org.taktik.icure.entities.ReplicationInfo
import org.taktik.icure.entities.embed.DatabaseSynchronization
import org.taktik.icure.properties.CouchDbProperties
import java.lang.management.ManagementFactory
import java.net.URI

abstract class AbstractICureLogic(
<<<<<<< HEAD
    protected val couchDbProperties: CouchDbProperties,
    private val iCureDAO: ICureDAO,
    private val passwordEncoder: PasswordEncoder,
    private val versionLogic: VersionLogic,
    private val datastoreInstanceProvider: DatastoreInstanceProvider
=======
	couchDbProperties: CouchDbProperties,
	private val iCureDAO: ICureDAO,
	private val passwordEncoder: PasswordEncoder,
	private val versionLogic: VersionLogic,
	private val datastoreInstanceProvider: DatastoreInstanceProvider,
>>>>>>> ed06f898
) : ICureLogic {
	protected val dbInstanceUri = URI(couchDbProperties.url)

	private val log = LoggerFactory.getLogger(this::class.java)

	suspend fun getInstanceAndGroup() = datastoreInstanceProvider.getInstanceAndGroup()

	protected suspend fun makeReplicationInfo(
		datastoreInformation: IDatastoreInformation,
		userDbInstanceUris: List<URI>,
		filterPendingChanges: (Map<DatabaseSynchronization, Long>) -> Map<DatabaseSynchronization, Long>,
	): ReplicationInfo {
		val changes: Map<DatabaseSynchronization, Long> =
			filterPendingChanges(iCureDAO.getPendingChanges(datastoreInformation))
		val userHosts = userDbInstanceUris.map { it.host }.takeIf { it.isNotEmpty() } ?: listOf(dbInstanceUri.host)
		return changes.toList().fold(ReplicationInfo()) { r, (db, pending) ->
			r.copy(
				active = true,
				pendingFrom =
				if (db.source?.let { userHosts.any { h -> it.contains(h) } } == true) {
					(
						(
							r.pendingFrom
								?: 0
							) +
							pending
						).toInt()
				} else {
					r.pendingFrom
				},
				pendingTo =
				if (db.target?.let { userHosts.any { h -> it.contains(h) } } == true) {
					(
						(
							r.pendingTo
								?: 0
							) +
							pending
						).toInt()
				} else {
					r.pendingTo
				},
			)
		}
	}

	override suspend fun getIndexingStatus(): IndexingInfo {
		val datastoreInformation = datastoreInstanceProvider.getInstanceAndGroup()
		return IndexingInfo(iCureDAO.getIndexingStatus(datastoreInformation))
	}

	override fun getVersion(): String = versionLogic.getVersion()

	override fun getSemanticVersion(): String = versionLogic.getSemanticVersion()

	override fun getProcessInfo(): String = ManagementFactory.getRuntimeMXBean().name
}<|MERGE_RESOLUTION|>--- conflicted
+++ resolved
@@ -18,19 +18,11 @@
 import java.net.URI
 
 abstract class AbstractICureLogic(
-<<<<<<< HEAD
-    protected val couchDbProperties: CouchDbProperties,
+	protected val couchDbProperties: CouchDbProperties,
     private val iCureDAO: ICureDAO,
     private val passwordEncoder: PasswordEncoder,
     private val versionLogic: VersionLogic,
-    private val datastoreInstanceProvider: DatastoreInstanceProvider
-=======
-	couchDbProperties: CouchDbProperties,
-	private val iCureDAO: ICureDAO,
-	private val passwordEncoder: PasswordEncoder,
-	private val versionLogic: VersionLogic,
-	private val datastoreInstanceProvider: DatastoreInstanceProvider,
->>>>>>> ed06f898
+    private val datastoreInstanceProvider: DatastoreInstanceProvider,
 ) : ICureLogic {
 	protected val dbInstanceUri = URI(couchDbProperties.url)
 
