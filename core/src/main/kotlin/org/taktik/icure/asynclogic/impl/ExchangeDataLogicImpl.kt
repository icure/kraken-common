--- conflicted
+++ resolved
@@ -33,12 +33,8 @@
     private val datastoreInstanceProvider: DatastoreInstanceProvider,
     private val baseEntityInfoDao: EntityInfoDAO,
     private val patientEntityInfoDao: EntityInfoDAO,
-<<<<<<< HEAD
-    private val objectMapper: ObjectMapper
-=======
     private val objectMapper: ObjectMapper,
     private val dataOwnerProvider: DataOwnerProvider
->>>>>>> 4fd519ef
 ) : ExchangeDataLogic {
     companion object {
         const val PAGE_SIZE = 100
@@ -74,12 +70,9 @@
     }
 
     override suspend fun createExchangeData(exchangeData: ExchangeData): ExchangeData {
-<<<<<<< HEAD
-=======
         require(dataOwnerProvider.getCurrentDataOwnerId() == exchangeData.delegator) {
             "When creating new exchange data you are the delegator, but provided data has ${exchangeData.delegator} as delegator."
         }
->>>>>>> 4fd519ef
         return checkNotNull(exchangeDataDAO.create(datastoreInstanceProvider.getInstanceAndGroup(), exchangeData)) {
             "Exchange data creation returned null."
         }
