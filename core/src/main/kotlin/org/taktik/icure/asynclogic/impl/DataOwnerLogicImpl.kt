package org.taktik.icure.asynclogic.impl

import com.fasterxml.jackson.databind.JsonMappingException
import kotlinx.coroutines.coroutineScope
import kotlinx.coroutines.flow.Flow
import kotlinx.coroutines.flow.filter
import kotlinx.coroutines.flow.flow
import kotlinx.coroutines.flow.map
import kotlinx.coroutines.launch
import org.springframework.context.annotation.Profile
import org.springframework.stereotype.Service
import org.taktik.couchdb.entity.Versionable
import org.taktik.icure.asyncdao.DeviceDAO
import org.taktik.icure.asyncdao.HealthcarePartyDAO
import org.taktik.icure.asyncdao.PatientDAO
import org.taktik.icure.asynclogic.DataOwnerLogic
import org.taktik.icure.asynclogic.datastore.DatastoreInstanceProvider
import org.taktik.icure.asynclogic.datastore.IDatastoreInformation
import org.taktik.icure.entities.CryptoActorStub
import org.taktik.icure.entities.CryptoActorStubWithType
import org.taktik.icure.entities.DataOwnerType
import org.taktik.icure.entities.DataOwnerWithType
import org.taktik.icure.entities.Device
import org.taktik.icure.entities.HealthcareParty
import org.taktik.icure.entities.Patient
import org.taktik.icure.entities.base.CryptoActor
import org.taktik.icure.entities.base.HasTags
import org.taktik.icure.entities.base.asCryptoActorStub
import org.taktik.icure.exceptions.ConflictRequestException
import org.taktik.icure.exceptions.DeserializationTypeException
import org.taktik.icure.exceptions.IllegalEntityException
import org.taktik.icure.exceptions.NotFoundRequestException
import org.taktik.icure.utils.PeekChannel

open class DataOwnerLogicImpl(
    protected val patientDao: PatientDAO,
    protected val hcpDao: HealthcarePartyDAO,
    protected val deviceDao: DeviceDAO,
    private val datastoreInstanceProvider: DatastoreInstanceProvider
) : DataOwnerLogic {
    companion object {
        private const val MAX_HIERARCHY_DEPTH = 5
    }

    override suspend fun getCryptoActorStub(dataOwnerId: String): CryptoActorStubWithType? =
        getDataOwner(dataOwnerId)?.retrieveStub()

    override fun getCryptoActorStubs(dataOwnerIds: List<String>): Flow<CryptoActorStubWithType> =
        getDataOwners(dataOwnerIds).map { it.retrieveStub() }

    override suspend fun getCryptoActorStubWithType(
        dataOwnerId: String,
        dataOwnerType: DataOwnerType
    ): CryptoActorStub? = getDataOwnerWithType(dataOwnerId, dataOwnerType, null)?.retrieveStub()?.stub

    override suspend fun getDataOwner(dataOwnerId: String): DataOwnerWithType? =
        doGetDataOwner(dataOwnerId, likelyType = null)

    protected suspend fun doGetDataOwner(
        dataOwnerId: String,
        likelyType: DataOwnerType?,
        preloadedDatastoreInfo: IDatastoreInformation? = null
    ): DataOwnerWithType? {
        val datastoreInfo = preloadedDatastoreInfo ?: datastoreInstanceProvider.getInstanceAndGroup()
        val orderToTry = when (likelyType) {
            null, DataOwnerType.PATIENT -> listOf(DataOwnerType.PATIENT, DataOwnerType.HCP, DataOwnerType.DEVICE)
            DataOwnerType.HCP -> listOf(DataOwnerType.HCP, DataOwnerType.PATIENT, DataOwnerType.DEVICE)
            DataOwnerType.DEVICE -> listOf(DataOwnerType.DEVICE, DataOwnerType.PATIENT, DataOwnerType.HCP)
        }
        return orderToTry.firstNotNullOfOrNull {
            getDataOwnerWithType(dataOwnerId, it, datastoreInfo)
        }
    }

    override fun getDataOwners(dataOwnerIds: List<String>): Flow<DataOwnerWithType> = flow {
        coroutineScope {
            val datastoreInfo = datastoreInstanceProvider.getInstanceAndGroup()
            var currIdIndex = 0
            val patientChannel = PeekChannel<Patient>(1)
            val hcpChannel = PeekChannel<HealthcareParty>(1)
            val deviceChannel = PeekChannel<Device>(1)
            launch {
                patientDao.getEntities(datastoreInfo, dataOwnerIds).filter {
                    it.deletionDate == null
                }.collect {
                    patientChannel.send(it)
                }
                patientChannel.closeSend()
            }
            launch {
                hcpDao.getEntities(datastoreInfo, dataOwnerIds).filter {
                    it.deletionDate == null
                }.collect {
                    hcpChannel.send(it)
                }
                hcpChannel.closeSend()
            }
            launch {
                deviceDao.getEntities(datastoreInfo, dataOwnerIds).filter {
                    it.deletionDate == null
                }.collect {
                    deviceChannel.send(it)
                }
                deviceChannel.closeSend()
            }
            while (currIdIndex < dataOwnerIds.size) {
                val currId = dataOwnerIds[currIdIndex++]
                when {
                    patientChannel.peekOrNull()?.id == currId -> {
                        emit(DataOwnerWithType.PatientDataOwner(patientChannel.peekOrNull()!!))
                        patientChannel.consume()
                    }
                    hcpChannel.peekOrNull()?.id == currId -> {
                        emit(DataOwnerWithType.HcpDataOwner(hcpChannel.peekOrNull()!!))
                        hcpChannel.consume()
                    }
                    deviceChannel.peekOrNull()?.id == currId -> {
                        emit(DataOwnerWithType.DeviceDataOwner(deviceChannel.peekOrNull()!!))
                        deviceChannel.consume()
                    }
                    else -> {
                        // ignore id: doesn't match an existing data owner
                    }
                }
            }
        }
    }

    override fun getCryptoActorHierarchy(dataOwnerId: String): Flow<DataOwnerWithType> = flow {
        var nextId: String? = dataOwnerId
        var nextLikelyType: DataOwnerType? = null
        val visited = mutableSetOf<String>()
        while (nextId != null) {
            if (nextId in visited) throw IllegalEntityException("Circular reference in ancestors of $dataOwnerId")
            if (visited.size > MAX_HIERARCHY_DEPTH) throw IllegalEntityException("Hierarchy of $dataOwnerId exceeds maximum allowed depth of $MAX_HIERARCHY_DEPTH")
            val current = doGetDataOwner(nextId, likelyType = nextLikelyType) ?: throw IllegalEntityException(
                "Can't find ancestor $nextId for $dataOwnerId"
            )
            visited.add(current.id)
            nextLikelyType = current.type
            nextId = current.dataOwner.parentId
            emit(current)
        }
    }

    override fun getCryptoActorHierarchyStub(dataOwnerId: String): Flow<CryptoActorStubWithType> =
        getCryptoActorHierarchy(dataOwnerId).map { it.retrieveStub() }

    private suspend fun getDataOwnerWithType(
        dataOwnerId: String,
        dataOwnerType: DataOwnerType,
        preloadedDatastoreInfo: IDatastoreInformation?
    ): DataOwnerWithType? {
        val datastoreInfo = preloadedDatastoreInfo ?: datastoreInstanceProvider.getInstanceAndGroup()
        return when (dataOwnerType) {
            DataOwnerType.HCP -> wrongTypeAsNull { hcpDao.get(datastoreInfo, dataOwnerId) }
                ?.takeIf { it.deletionDate == null }
                ?.let { DataOwnerWithType.HcpDataOwner(it) }
            DataOwnerType.DEVICE -> wrongTypeAsNull { deviceDao.get(datastoreInfo, dataOwnerId) }
                ?.takeIf { it.deletionDate == null }
                ?.let { DataOwnerWithType.DeviceDataOwner(it) }
            DataOwnerType.PATIENT -> wrongTypeAsNull { patientDao.get(datastoreInfo, dataOwnerId) }
                ?.takeIf { it.deletionDate == null }
                ?.let { DataOwnerWithType.PatientDataOwner(it) }
        }
    }

    override suspend fun modifyCryptoActor(modifiedCryptoActor: CryptoActorStubWithType): CryptoActorStubWithType {
        val dataOwnerInfo = getDataOwnerWithType(modifiedCryptoActor.stub.id, modifiedCryptoActor.type, null)
            ?: throw NotFoundRequestException("Data owner with id ${modifiedCryptoActor.stub.id} does not exist or is not of type ${modifiedCryptoActor.type}")
        return when (dataOwnerInfo) {
            is DataOwnerWithType.DeviceDataOwner -> checkRevAndTagsThenUpdate(
                dataOwnerInfo.dataOwner,
                modifiedCryptoActor,
                { deviceDao.save(datastoreInstanceProvider.getInstanceAndGroup(), it) },
                { original, modified ->
                    original.copy(
                        publicKey = modified.publicKey,
                        hcPartyKeys = modified.hcPartyKeys,
                        aesExchangeKeys = modified.aesExchangeKeys,
                        transferKeys = modified.transferKeys,
                        privateKeyShamirPartitions = modified.privateKeyShamirPartitions,
                        publicKeysForOaepWithSha256 = modified.publicKeysForOaepWithSha256,
                        cryptoActorProperties = modified.cryptoActorProperties,
                    )
                }
            )
            is DataOwnerWithType.HcpDataOwner -> checkRevAndTagsThenUpdate(
                dataOwnerInfo.dataOwner,
                modifiedCryptoActor,
                { hcpDao.save(datastoreInstanceProvider.getInstanceAndGroup(), it) },
                { original, modified ->
                    original.copy(
                        publicKey = modified.publicKey,
                        hcPartyKeys = modified.hcPartyKeys,
                        aesExchangeKeys = modified.aesExchangeKeys,
                        transferKeys = modified.transferKeys,
                        privateKeyShamirPartitions = modified.privateKeyShamirPartitions,
                        publicKeysForOaepWithSha256 = modified.publicKeysForOaepWithSha256,
                        cryptoActorProperties = modified.cryptoActorProperties,
                    )
                }
            )
            is DataOwnerWithType.PatientDataOwner -> checkRevAndTagsThenUpdate(
                dataOwnerInfo.dataOwner,
                modifiedCryptoActor,
                { patientDao.save(datastoreInstanceProvider.getInstanceAndGroup(), it) },
                { original, modified ->
                    original.copy(
                        publicKey = modified.publicKey,
                        hcPartyKeys = modified.hcPartyKeys,
                        aesExchangeKeys = modified.aesExchangeKeys,
                        transferKeys = modified.transferKeys,
                        privateKeyShamirPartitions = modified.privateKeyShamirPartitions,
                        publicKeysForOaepWithSha256 = modified.publicKeysForOaepWithSha256,
                        cryptoActorProperties = modified.cryptoActorProperties,
                    )
                }
            )
        }
    }

    private inline fun <T> wrongTypeAsNull(block: () -> T): T? =
        try {
            block()
        } catch (e: JsonMappingException) {
            if (e.cause is DeserializationTypeException) {
                null
            } else {
                throw e
            }
        }

    private inline fun <T> checkRevAndTagsThenUpdate(
        original: T,
        modified: CryptoActorStubWithType,
        save: (T) -> T?,
        updateOriginalWithCryptoActorStubContent: (T, CryptoActorStub) -> T
    ) : CryptoActorStubWithType where T : Versionable<String>, T : CryptoActor {
        if (original.rev != modified.stub.rev) {
            throw ConflictRequestException("Outdated revision for entity with id ${original.id}")
        }
<<<<<<< HEAD
        if (original.tags != modified.stub.tags) {
            throw IllegalArgumentException("It is not possible to change the tags of a crypto actor stub: update the original entity instead")
        }
        require(modified.stub.parentId == original.parentId) {
=======
        require(modified.stub.parentId == null || modified.stub.parentId == original.parentId) {
>>>>>>> 20a9264c
            "You can't use this method to change the parent id of a crypto actor"
        }
        val saved = checkNotNull(save(updateOriginalWithCryptoActorStubContent(original, modified.stub))) {
            "Update returned null for entity with id ${original.id}"
        }
        return CryptoActorStubWithType(modified.type, saved.retrieveStub())
    }

    private fun <T> T.retrieveStub(): CryptoActorStub where T : CryptoActor, T : Versionable<String> =
        checkNotNull(asCryptoActorStub()) { "Retrieved crypto actor should be stubbable" }

    private fun DataOwnerWithType.retrieveStub(): CryptoActorStubWithType =
        checkNotNull(asCryptoActorStub()) { "Retrieved crypto actor should be stubbable" }
}<|MERGE_RESOLUTION|>--- conflicted
+++ resolved
@@ -240,14 +240,10 @@
         if (original.rev != modified.stub.rev) {
             throw ConflictRequestException("Outdated revision for entity with id ${original.id}")
         }
-<<<<<<< HEAD
         if (original.tags != modified.stub.tags) {
             throw IllegalArgumentException("It is not possible to change the tags of a crypto actor stub: update the original entity instead")
         }
         require(modified.stub.parentId == original.parentId) {
-=======
-        require(modified.stub.parentId == null || modified.stub.parentId == original.parentId) {
->>>>>>> 20a9264c
             "You can't use this method to change the parent id of a crypto actor"
         }
         val saved = checkNotNull(save(updateOriginalWithCryptoActorStubContent(original, modified.stub))) {
