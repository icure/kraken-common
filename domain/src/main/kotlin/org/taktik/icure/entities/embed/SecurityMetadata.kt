--- conflicted
+++ resolved
@@ -76,11 +76,7 @@
         mergeVersions: Boolean,
         omitEncryptionKeysOfOther: Boolean
     ): SecurityMetadata {
-<<<<<<< HEAD
-        // 2. Find duplicate delegations and merge
-=======
         // Find duplicate delegations and merge
->>>>>>> 4fd519ef
         val mergedDelegations = (this.secureDelegations.keys + other.secureDelegations.keys).associateWith { canonicalKey ->
             val thisDelegation = this.secureDelegations[canonicalKey]
             val otherDelegation = other.secureDelegations[canonicalKey]
