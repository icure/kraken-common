/*
 * Copyright (c) 2020. Taktik SA, All rights reserved.
 */
package org.taktik.icure.entities

import com.fasterxml.jackson.annotation.JsonIgnoreProperties
import com.fasterxml.jackson.annotation.JsonInclude
import com.fasterxml.jackson.annotation.JsonProperty
import jakarta.validation.Valid
import org.taktik.couchdb.entity.Attachment
import org.taktik.icure.entities.base.CodeStub
import org.taktik.icure.entities.base.HasEncryptionMetadata
import org.taktik.icure.entities.base.ParticipantType
import org.taktik.icure.entities.base.StoredICureDocument
import org.taktik.icure.entities.embed.Address
import org.taktik.icure.entities.embed.Annotation
import org.taktik.icure.entities.embed.ContactParticipant
import org.taktik.icure.entities.embed.Delegation
import org.taktik.icure.entities.embed.Encryptable
import org.taktik.icure.entities.embed.Identifier
import org.taktik.icure.entities.embed.RevisionInfo
import org.taktik.icure.entities.embed.SecurityMetadata
import org.taktik.icure.entities.embed.Service
import org.taktik.icure.entities.embed.ServiceLink
import org.taktik.icure.entities.embed.SubContact
import org.taktik.icure.entities.utils.MergeUtil.mergeSets
import org.taktik.icure.utils.DynamicInitializer
import org.taktik.icure.utils.invoke
import org.taktik.icure.validation.AutoFix
import org.taktik.icure.validation.NotNull
import org.taktik.icure.validation.ValidCode

@JsonInclude(JsonInclude.Include.NON_NULL)
@JsonIgnoreProperties(ignoreUnknown = true)

/**
 * This entity is a root level object. It represents a contact. It is serialized in JSON and saved in the underlying icure-contact CouchDB database.
 *
 * A contact is an entry in the day to day journal of the medical file of a patient. A contact happens between one patient, one or several healthcare parties (with one healthcare party promoted as the responsible of the contact), at one place during one (fairly short) period of time.
 * A contact contains a series of services (acts, observations, exchanges) performed on the patient. These services can be linked to healthcare elements

 * A Contact conforms to a series of interfaces:
 * - StoredICureDocument
 * - Encryptable
 *
 * @property id The Id of the contact. We encourage using either a v4 UUID or a HL7 Id.
 * @property rev The revision of the contact in the database, used for conflict management / optimistic locking.
 * @property created The timestamp (unix epoch in ms) of creation of the contact, will be filled automatically if missing. Not enforced by the application server.
 * @property modified The date (unix epoch in ms) of the latest modification of the contact, will be filled automatically if missing. Not enforced by the application server.
 * @property author The id of the User that has created this contact, will be filled automatically if missing. Not enforced by the application server.
 * @property responsible The id of the HealthcareParty that is responsible for this patient, will be filled automatically if missing. Not enforced by the application server.
 * @property medicalLocationId The id of the medical location where the contact was recorded.
 * @property tags Tags that qualify the contact as being member of a certain class.
 * @property codes Codes that identify or qualify this particular contact.
 * @property identifier The identifiers of the Contact.
 * @property endOfLife Soft delete (unix epoch in ms) timestamp of the object.
 * @property deletionDate Hard delete (unix epoch in ms) timestamp of the object.
 * @property groupId Separate contacts can merged in one logical contact if they share the same groupId. When a contact must be split to selectively assign rights to healthcare parties, the split contacts all share the same groupId
 * @property openingDate The date (YYYYMMDDhhmmss) of the start of the contact.
 * @property deletionDate The date (YYYYMMDDhhmmss) marking the end of the contact.
 * @property descr Description of the contact
 * @property location Location where the contact was recorded.
 * @property externalId An external (from another source) id with no guarantee or requirement for unicity.
 * @property encounterType The type of encounter made for the contact
 * @property encounterLocation The location where the encounter took place.
 * @property subContacts Set of all sub-contacts recorded during the given contact. Sub-contacts are used to link services embedded inside this contact to healthcare elements, healthcare approaches and/or forms.
 * @property services Set of all services provided to the patient during the contact.
 * @property participants The participants to the contact. The key is the type of participant, the value is the id of the participant data owner id
 * @property delegations The delegations giving access to connected healthcare information.
 * @property secretForeignKeys The secret patient key, encrypted in the patient document, in clear here.
 * @property cryptedForeignKeys The public patient key, encrypted here for separate Crypto Actors.
 * @property encryptionKeys The contact secret encryption key used to encrypt the secured properties (like services for example), encrypted for separate Crypto Actors.
 * @property encryptedSelf The encrypted fields of this contact.
 *
 */

data class Contact(
	@param:JsonProperty("_id") override val id: String,
	@param:JsonProperty("_rev") override val rev: String? = null,
	@field:NotNull(autoFix = AutoFix.NOW) override val created: Long? = null,
	@field:NotNull(autoFix = AutoFix.NOW) override val modified: Long? = null,
	@field:NotNull(autoFix = AutoFix.CURRENTUSERID, applyOnModify = false) override val author: String? = null,
	@field:NotNull(autoFix = AutoFix.CURRENTDATAOWNERID, applyOnModify = false) override val responsible: String? = null,
	override val medicalLocationId: String? = null,
	@field:ValidCode(autoFix = AutoFix.NORMALIZECODE) override val tags: Set<CodeStub> = emptySet(),
	@field:ValidCode(autoFix = AutoFix.NORMALIZECODE) override val codes: Set<CodeStub> = emptySet(),
	val identifier: List<Identifier> = emptyList(),
	override val endOfLife: Long? = null,
	@field:JsonProperty("deleted") override val deletionDate: Long? = null,

	@field:NotNull(autoFix = AutoFix.UUID) val groupId: String? = null, // Several contacts can be combined in a logical contact if they share the same groupId

	@field:NotNull(autoFix = AutoFix.FUZZYNOW) val openingDate: Long? = null, // YYYYMMDDHHMMSS if unknown, 00, ex:20010800000000. Note that to avoid all confusion: 2015/01/02 00:00:00 is encoded as 20150101235960.
	val closingDate: Long? = null, // YYYYMMDDHHMMSS if unknown, 00, ex:20010800000000. Note that to avoid all confusion: 2015/01/02 00:00:00 is encoded as 20150101235960.

	val descr: String? = null,
	val location: String? = null,
	@Deprecated("Replaced by responsible") val healthcarePartyId: String? = null, // Redundant and obsolete... Should be responsible
	val externalId: String? = null,
	@Deprecated("Contacts should be linked together using formId in subcontact") val modifiedContactId: String? = null,
	val encounterType: CodeStub? = null,
	val encounterLocation: Address? = null,
<<<<<<< HEAD
	@field:Valid val subContacts: Set<SubContact> = emptySet(),
	@field:Valid val services: Set<Service> = emptySet(),
	@param:JsonDeserialize(using = ParticipantListSerializer::class) val participants: List<ContactParticipant> = emptyList(),
=======
	@param:ContentValue(ContentValues.NESTED_ENTITIES_SET) @field:Valid val subContacts: Set<SubContact> = emptySet(),
	@param:ContentValue(ContentValues.NESTED_ENTITIES_SET) @field:Valid val services: Set<Service> = emptySet(),
	val participants: Map<ParticipantType, String> = emptyMap(),
	val participantList: List<ContactParticipant> = emptyList(),
>>>>>>> 3103460c

	override val secretForeignKeys: Set<String> = emptySet(),
	override val cryptedForeignKeys: Map<String, Set<Delegation>> = emptyMap(),
	override val delegations: Map<String, Set<Delegation>> = emptyMap(),
	override val encryptionKeys: Map<String, Set<Delegation>> = emptyMap(),
	override val encryptedSelf: String? = null,
	override val securityMetadata: SecurityMetadata? = null,
	@param:JsonProperty("_attachments") override val attachments: Map<String, Attachment>? = null,
	@param:JsonProperty("_revs_info") override val revisionsInfo: List<RevisionInfo>? = null,
	@param:JsonProperty("_conflicts") override val conflicts: List<String>? = null,
	@param:JsonProperty("rev_history") override val revHistory: Map<String, String>? = null,
	val notes: List<Annotation> = emptyList(),
) : StoredICureDocument,
	HasEncryptionMetadata,
	Encryptable {
	companion object : DynamicInitializer<Contact>

	fun merge(other: Contact) = Contact(args = this.solveConflictsWith(other))
	fun solveConflictsWith(other: Contact) = super<StoredICureDocument>.solveConflictsWith(other) +
		super<HasEncryptionMetadata>.solveConflictsWith(other) +
		super<Encryptable>.solveConflictsWith(other) +
		mapOf(
			"openingDate" to (openingDate?.coerceAtMost(other.openingDate ?: Long.MAX_VALUE) ?: other.openingDate),
			"closingDate" to (closingDate?.coerceAtLeast(other.closingDate ?: 0L) ?: other.closingDate),
			"descr" to (this.descr ?: other.descr),
			"groupId" to (this.groupId ?: other.groupId),
			"healthcarePartyId" to (this.healthcarePartyId ?: other.healthcarePartyId),
			"externalId" to (this.externalId ?: other.externalId),
			"modifiedContactId" to (this.modifiedContactId ?: other.modifiedContactId),
			"location" to (this.location ?: other.location),
			"encounterType" to (this.encounterType ?: other.encounterType),
			"subContacts" to mergeSets(
				subContacts,
				other.subContacts,
				{ a, b -> a.id == b.id },
				{ a: SubContact, b: SubContact -> a.merge(b) },
			),
			"services" to mergeSets(
				services,
				other.services,
				{ a, b -> a.id == b.id },
				{ a: Service, b: Service -> a.merge(b) },
			),
		)

	override fun withIdRev(id: String?, rev: String) = if (id != null) this.copy(id = id, rev = rev) else this.copy(rev = rev)
	override fun withDeletionDate(deletionDate: Long?) = this.copy(deletionDate = deletionDate)
	override fun withTimestamps(created: Long?, modified: Long?) = when {
		created != null && modified != null -> this.copy(created = created, modified = modified)
		created != null -> this.copy(created = created)
		modified != null -> this.copy(modified = modified)
		else -> this
	}
}

/**
 * Returns a copy of this service enriched with the information from the containing contact.
 */
fun Service.pimpWithContactInformation(contact: Contact): Service {
	check(contact.services.firstOrNull { it.id == this@pimpWithContactInformation.id } != null) {
		"Service ${this@pimpWithContactInformation.id} is not part of contact ${contact.id}"
	}
	val subContacts = contact.subContacts.filter { sc: SubContact ->
		sc.services
			.filter { sc2: ServiceLink -> sc2.serviceId != null }
			.any { sl: ServiceLink -> sl.serviceId == this@pimpWithContactInformation.id }
	}
	return this@pimpWithContactInformation.copy(
		contactId = contact.id,
		secretForeignKeys = contact.secretForeignKeys,
		cryptedForeignKeys = contact.cryptedForeignKeys,
		subContactIds = subContacts.mapNotNull { obj: SubContact -> obj.id }.toSet(),
		plansOfActionIds = subContacts.mapNotNull { obj: SubContact -> obj.planOfActionId }.toSet(),
		healthElementsIds = subContacts.mapNotNull { obj: SubContact -> obj.healthElementId }.toSet(),
		formIds = subContacts.mapNotNull { obj: SubContact -> obj.formId }.toSet(),
		delegations = contact.delegations,
		encryptionKeys = contact.encryptionKeys,
		author = contact.author,
		responsible = contact.responsible,
		securityMetadata = contact.securityMetadata,
	)
}<|MERGE_RESOLUTION|>--- conflicted
+++ resolved
@@ -100,16 +100,10 @@
 	@Deprecated("Contacts should be linked together using formId in subcontact") val modifiedContactId: String? = null,
 	val encounterType: CodeStub? = null,
 	val encounterLocation: Address? = null,
-<<<<<<< HEAD
 	@field:Valid val subContacts: Set<SubContact> = emptySet(),
 	@field:Valid val services: Set<Service> = emptySet(),
-	@param:JsonDeserialize(using = ParticipantListSerializer::class) val participants: List<ContactParticipant> = emptyList(),
-=======
-	@param:ContentValue(ContentValues.NESTED_ENTITIES_SET) @field:Valid val subContacts: Set<SubContact> = emptySet(),
-	@param:ContentValue(ContentValues.NESTED_ENTITIES_SET) @field:Valid val services: Set<Service> = emptySet(),
 	val participants: Map<ParticipantType, String> = emptyMap(),
 	val participantList: List<ContactParticipant> = emptyList(),
->>>>>>> 3103460c
 
 	override val secretForeignKeys: Set<String> = emptySet(),
 	override val cryptedForeignKeys: Map<String, Set<Delegation>> = emptyMap(),
