/*
 * Copyright (c) 2020. Taktik SA, All rights reserved.
 */
package org.taktik.icure.entities.embed

import com.fasterxml.jackson.annotation.JsonIgnoreProperties
import com.fasterxml.jackson.annotation.JsonInclude
import com.fasterxml.jackson.annotation.JsonProperty
import org.taktik.icure.annotations.entities.ContentValue
import org.taktik.icure.annotations.entities.ContentValues
import org.taktik.icure.utils.DynamicInitializer
import org.taktik.icure.utils.invoke

@JsonInclude(JsonInclude.Include.NON_NULL)
@JsonIgnoreProperties(ignoreUnknown = true)
data class InvoicingCode(
	@param:ContentValue(ContentValues.UUID) @JsonProperty("_id") val id: String?,
	val dateCode: Long? = null,
	val logicalId: String? = null, // Stays the same when a code is resent to the IO
	@param:ContentValue(ContentValues.ANY_STRING) val label: String? = null,
	val userId: String? = null,
	val contactId: String? = null,
	val serviceId: String? = null,
	val tarificationId: String? = null,
	// For obsolete codes or codes not linked to a tarification
	val code: String? = null,
	val paymentType: PaymentType? = null,
	@param:ContentValue(ContentValues.ANY_DOUBLE) val paid: Double? = null,
	val totalAmount: Double? = null, // =reimbursement+doctorSupplement+intervention,
	val reimbursement: Double? = null,
	val patientIntervention: Double? = null,
	val doctorSupplement: Double? = null,
	val amiIntervention: Double? = null,
	val conventionAmount: Double? = null, // Should be reimbursement+intervention,
	val vat: Double? = null,
	val error: String? = null, // Etarif
	// TODO... Might want to encrypt this as it could be used to identify the patient
	val contract: String? = null,
	val contractDate: Long? = null,
	val units: Int? = null,
	val side: Int? = null,
	val timeOfDay: Int? = null,
	val eidReadingHour: Int? = null,
	val eidReadingValue: String? = null,
	val override3rdPayerCode: Int? = null,
	val override3rdPayerReason: String? = null,
	val transplantationCode: Int? = null,
	val prescriberNorm: Int? = null,
	val productLabel: String? = null,
	val percentNorm: Int? = null,
	val prescriberNihii: String? = null,
	val relatedCode: String? = null,
	val prescriptionDate: Long? = null, // yyyyMMdd
	val derogationMaxNumber: Int? = null,
	val prescriberSsin: String? = null,
	val prescriberLastName: String? = null,
	val prescriberFirstName: String? = null,
	val prescriberCdHcParty: String? = null,
	val locationNihii: String? = null,
	val locationCdHcParty: String? = null,
	val locationService: Int? = null,
	val admissionDate: Long? = null,
	val canceled: Boolean? = null,
	val accepted: Boolean? = null,
	val pending: Boolean? = null,
	val resent: Boolean? = null,
	val archived: Boolean? = null,
	val lost: Boolean? = null,
	val insuranceJustification: Int? = null,
	val cancelPatientInterventionReason: Int? = null,
	val status: Long? = null,
	val codeLabel: String? = null,
<<<<<<< HEAD
	override val encryptedSelf: String? = null,
) : Encryptable,
	Comparable<InvoicingCode?> {
=======
	val options: Map<String, String> = emptyMap(),

	override val encryptedSelf: String? = null
) : Encryptable, Comparable<InvoicingCode?> {
>>>>>>> 10f9e3d4
	companion object : DynamicInitializer<InvoicingCode> {
		const val STATUS_PAID: Long = 1
		const val STATUS_PRINTED: Long = 2
		const val STATUS_PAIDPRINTED: Long = 3
		const val STATUS_PENDING: Long = 4
		const val STATUS_CANCELED: Long = 8
		const val STATUS_ACCEPTED: Long = 16
		const val STATUS_RESENT: Long = 32
		const val STATUS_LOST: Long = 64
	}

	fun merge(other: InvoicingCode) = InvoicingCode(args = this.solveConflictsWith(other))
	fun solveConflictsWith(other: InvoicingCode) = mapOf(
		"id" to (this.id),
		"dateCode" to (this.dateCode ?: other.dateCode),
		"logicalId" to (this.logicalId ?: other.logicalId),
		"label" to (this.label ?: other.label),
		"userId" to (this.userId ?: other.userId),
		"contactId" to (this.contactId ?: other.contactId),
		"serviceId" to (this.serviceId ?: other.serviceId),
		"tarificationId" to (this.tarificationId ?: other.tarificationId),
		"code" to (this.code ?: other.code),
		"paymentType" to (this.paymentType ?: other.paymentType),
		"paid" to (this.paid ?: other.paid),
		"totalAmount" to (this.totalAmount ?: other.totalAmount),
		"reimbursement" to (this.reimbursement ?: other.reimbursement),
		"patientIntervention" to (this.patientIntervention ?: other.patientIntervention),
		"amiIntervention" to (this.amiIntervention ?: other.amiIntervention),
		"doctorSupplement" to (this.doctorSupplement ?: other.doctorSupplement),
		"conventionAmount" to (this.conventionAmount ?: other.conventionAmount),
		"vat" to (this.vat ?: other.vat),
		"error" to (this.error ?: other.error),
		"contract" to (this.contract ?: other.contract),
		"contractDate" to (this.contractDate ?: other.contractDate),
		"units" to (this.units ?: other.units),
		"side" to (this.side ?: other.side),
		"timeOfDay" to (this.timeOfDay ?: other.timeOfDay),
		"eidReadingHour" to (this.eidReadingHour ?: other.eidReadingHour),
		"eidReadingValue" to (this.eidReadingValue ?: other.eidReadingValue),
		"override3rdPayerCode" to (this.override3rdPayerCode ?: other.override3rdPayerCode),
		"override3rdPayerReason" to (this.override3rdPayerReason ?: other.override3rdPayerReason),
		"transplantationCode" to (this.transplantationCode ?: other.transplantationCode),
		"prescriberNorm" to (this.prescriberNorm ?: other.prescriberNorm),
		"percentNorm" to (this.percentNorm ?: other.percentNorm),
		"prescriberNihii" to (this.prescriberNihii ?: other.prescriberNihii),
		"relatedCode" to (this.relatedCode ?: other.relatedCode),
		"prescriptionDate" to (this.prescriptionDate ?: other.prescriptionDate),
		"derogationMaxNumber" to (this.derogationMaxNumber ?: other.derogationMaxNumber),
		"prescriberSsin" to (this.prescriberSsin ?: other.prescriberSsin),
		"prescriberLastName" to (this.prescriberLastName ?: other.prescriberLastName),
		"prescriberFirstName" to (this.prescriberFirstName ?: other.prescriberFirstName),
		"prescriberCdHcParty" to (this.prescriberCdHcParty ?: other.prescriberCdHcParty),
		"locationNihii" to (this.locationNihii ?: other.locationNihii),
		"locationCdHcParty" to (this.locationCdHcParty ?: other.locationCdHcParty),
		"locationService" to (this.locationService ?: other.locationService),
		"admissionDate" to (this.admissionDate ?: other.admissionDate),
		"canceled" to (this.canceled ?: other.canceled),
		"accepted" to (this.accepted ?: other.accepted),
		"pending" to (this.pending ?: other.pending),
		"resent" to (this.resent ?: other.resent),
		"archived" to (this.archived ?: other.archived),
		"lost" to (this.lost ?: other.lost),
		"insuranceJustification" to (this.insuranceJustification ?: other.insuranceJustification),
		"cancelPatientInterventionReason" to (
			this.cancelPatientInterventionReason
				?: other.cancelPatientInterventionReason
			),
		"status" to (this.status ?: other.status),
		"codeLabel" to (this.codeLabel ?: other.codeLabel),
	)

	override fun compareTo(other: InvoicingCode?): Int = if (other == null) -1 else dateCode?.compareTo(other.dateCode ?: 0) ?: 0
}<|MERGE_RESOLUTION|>--- conflicted
+++ resolved
@@ -70,16 +70,11 @@
 	val cancelPatientInterventionReason: Int? = null,
 	val status: Long? = null,
 	val codeLabel: String? = null,
-<<<<<<< HEAD
+	val options: Map<String, String> = emptyMap(),
+
 	override val encryptedSelf: String? = null,
 ) : Encryptable,
 	Comparable<InvoicingCode?> {
-=======
-	val options: Map<String, String> = emptyMap(),
-
-	override val encryptedSelf: String? = null
-) : Encryptable, Comparable<InvoicingCode?> {
->>>>>>> 10f9e3d4
 	companion object : DynamicInitializer<InvoicingCode> {
 		const val STATUS_PAID: Long = 1
 		const val STATUS_PRINTED: Long = 2
