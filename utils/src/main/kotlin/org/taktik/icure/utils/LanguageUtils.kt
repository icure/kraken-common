/*
 * Copyright (c) 2020. Taktik SA, All rights reserved.
 */

package org.taktik.icure.utils

import kotlinx.coroutines.delay
import java.math.BigInteger
import java.security.MessageDigest
import java.time.Duration
import java.util.UUID
<<<<<<< HEAD
import kotlinx.coroutines.delay
=======
fun <K> retry(trials: Int, closure: () -> K): K = retry(trials, closure) { true }
>>>>>>> ed06f898

tailrec fun <K> retry(trials: Int, closure: () -> K, skipException: (e: Exception) -> Boolean): K {
	try {
		return closure()
	} catch (e: Exception) {
		if (trials < 1 || !skipException(e)) {
			throw e
		}
	}
	return retry(trials - 1, closure, skipException)
}

inline fun <K> retryIf(trials: Int, condition: (Exception) -> Boolean, closure: () -> K): K =
	retry(trials, condition, {}, closure)

inline fun <K> retry(trials: Int, condition: (Exception) -> Boolean = { true }, beforeRetry: () -> Unit = {}, closure: () -> K): K {
	require(trials > 0) { "trials must be > 0" }
	var remaining = trials
	while (true) {
		try {
			return closure()
		} catch (e: Exception) {
			remaining -= 1
			if (remaining <= 0 || !condition(e)) {
				throw e
			} else {
				beforeRetry()
			}
		}
	}
}
<<<<<<< HEAD

suspend inline fun <K, reified E> suspendRetryForSomeException(trials: Int, noinline closure: suspend () -> K): K =
	suspendRetry(trials, Duration.ZERO, closure) { it is E }
=======
suspend inline fun <K, reified E> suspendRetryForSomeException(trials: Int, noinline closure: suspend () -> K): K = suspendRetry(trials, Duration.ZERO, closure) { it is E }
>>>>>>> ed06f898

suspend fun <K> suspendRetry(trials: Int, closure: suspend () -> K): K = suspendRetry(trials, Duration.ZERO, closure)

suspend fun <K> suspendRetry(trials: Int, backOffDuration: Duration, closure: suspend () -> K) = suspendRetry(trials, backOffDuration, closure) { true }

tailrec suspend fun <K> suspendRetry(trials: Int, backOffDuration: Duration, closure: suspend () -> K, skipException: (e: Exception) -> Boolean): K {
	try {
		return closure()
	} catch (e: Exception) {
		if (trials < 1 || !skipException(e)) {
			throw e
		}
		val timeMillis = backOffDuration.toMillis()
		if (timeMillis > 0) {
			delay(timeMillis)
		}
	}
	return suspendRetry(trials - 1, backOffDuration.multipliedBy(2), closure, skipException)
}

/**
 * Converts the array into a string representation where each byte is represented by 2 hex digits.
 */
fun ByteArray.toHexString(): String = this.joinToString("") { it.toHexString() }

/**
 * Converts a byte into a hex string representation corresponding of exactly 2 characters.
 */
fun Byte.toHexString(): String = this.toInt().and(0xff).toString(16).padStart(2, '0')

fun UUID.xor(other: UUID): UUID = UUID(this.mostSignificantBits.xor(other.mostSignificantBits), this.leastSignificantBits.xor(other.leastSignificantBits))<|MERGE_RESOLUTION|>--- conflicted
+++ resolved
@@ -5,15 +5,8 @@
 package org.taktik.icure.utils
 
 import kotlinx.coroutines.delay
-import java.math.BigInteger
-import java.security.MessageDigest
 import java.time.Duration
 import java.util.UUID
-<<<<<<< HEAD
-import kotlinx.coroutines.delay
-=======
-fun <K> retry(trials: Int, closure: () -> K): K = retry(trials, closure) { true }
->>>>>>> ed06f898
 
 tailrec fun <K> retry(trials: Int, closure: () -> K, skipException: (e: Exception) -> Boolean): K {
 	try {
@@ -45,13 +38,9 @@
 		}
 	}
 }
-<<<<<<< HEAD
 
 suspend inline fun <K, reified E> suspendRetryForSomeException(trials: Int, noinline closure: suspend () -> K): K =
 	suspendRetry(trials, Duration.ZERO, closure) { it is E }
-=======
-suspend inline fun <K, reified E> suspendRetryForSomeException(trials: Int, noinline closure: suspend () -> K): K = suspendRetry(trials, Duration.ZERO, closure) { it is E }
->>>>>>> ed06f898
 
 suspend fun <K> suspendRetry(trials: Int, closure: suspend () -> K): K = suspendRetry(trials, Duration.ZERO, closure)
 
