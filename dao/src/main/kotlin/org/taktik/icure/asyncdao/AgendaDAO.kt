/*
 * Copyright (c) 2020. Taktik SA, All rights reserved.
 */

package org.taktik.icure.asyncdao

import kotlinx.coroutines.flow.Flow
import org.taktik.icure.asynclogic.datastore.IDatastoreInformation
import org.taktik.icure.entities.Agenda
import org.taktik.icure.entities.base.PropertyStub

interface AgendaDAO : GenericDAO<Agenda> {
	/**
	 * Retrieves all the [Agenda]s where [Agenda.userId] equals [userId]
	 *
	 * @param datastoreInformation an instance of [IDatastoreInformation] to identify CouchDB instance and group.
	 * @param userId the id of the user the [Agenda]s refer to.
	 * @return a [Flow] of [Agenda]s
	 */
	fun getAgendasByUser(datastoreInformation: IDatastoreInformation, userId: String): Flow<Agenda>

	/**
	 * Retrieves all the [Agenda.id]s for the agendas where [Agenda.userId] is equal to [userId]
	 *
	 * @param datastoreInformation an instance of [IDatastoreInformation] to identify CouchDB instance and group.
	 * @param userId the id of the user the [Agenda]s refer to.
	 * @return a [Flow] of [Agenda.id]s
	 */
	fun listAgendaIdsByUser(datastoreInformation: IDatastoreInformation, userId: String): Flow<String>

	/**
	 * Retrieves all the [Agenda]s where one of the [Agenda.rights] contains [userId].
	 *
	 * @param datastoreInformation an instance of [IDatastoreInformation] to identify CouchDB instance and group.
	 * @param userId the id of that can read the [Agenda].
	 * @return a [Flow] of [Agenda]s
	 */
	fun getReadableAgendaByUserLegacy(datastoreInformation: IDatastoreInformation, userId: String): Flow<Agenda>

	/**
<<<<<<< HEAD
=======
	 * Retrieves all the [Agenda]s where one of the [Agenda.rights] contains [userId].
	 *
	 * @param datastoreInformation an instance of [IDatastoreInformation] to identify CouchDB instance and group.
	 * @param userId the id of that can read the [Agenda].
	 * @return a [Flow] of [Agenda]s
	 */
	fun listReadableAgendaByUserLegacy(datastoreInformation: IDatastoreInformation, userId: String): Flow<String>

	/**
>>>>>>> 4fd519ef
	 * Retrieves all the [Agenda.id]s for the agendas where one of the [Agenda.userRights] contains [userId].
	 *
	 * @param datastoreInformation an instance of [IDatastoreInformation] to identify CouchDB instance and group.
	 * @param userId the id of that can read the [Agenda].
	 * @return a [Flow] of [Agenda.id]s
	 */
	fun listReadableAgendaIdsByUserRights(datastoreInformation: IDatastoreInformation, userId: String): Flow<String>
<<<<<<< HEAD
=======

	/**
	 * Retrieves all the [Agenda.id]s of the agendas that have at least one [Agenda.properties] that matches the id
	 * and typedValue of the [property] passed as parameter.
	 *
	 * @param datastoreInformation an instance of [IDatastoreInformation] to identify CouchDB instance and group.
	 * @param property a [PropertyStub] to match against the agendas.
	 * @return a [Flow] of [Agenda.id]s
	 * @throws IllegalArgumentException if [property] has a null id or no typedValue that is not null.
	 */
	fun listAgendasByTypedProperty(datastoreInformation: IDatastoreInformation, property: PropertyStub): Flow<String>

	/**
	 * Retrieves all the [Agenda.id]s of the agendas that have at least one [Agenda.properties] where the id matches
	 * [propertyId].
	 *
	 * @param datastoreInformation an instance of [IDatastoreInformation] to identify CouchDB instance and group.
	 * @param propertyId the id of a property to search.
	 * @return a [Flow] of [Agenda.id]s
	 */
	fun listAgendasWithProperty(datastoreInformation: IDatastoreInformation, propertyId: String): Flow<String>
>>>>>>> 4fd519ef
}<|MERGE_RESOLUTION|>--- conflicted
+++ resolved
@@ -38,8 +38,6 @@
 	fun getReadableAgendaByUserLegacy(datastoreInformation: IDatastoreInformation, userId: String): Flow<Agenda>
 
 	/**
-<<<<<<< HEAD
-=======
 	 * Retrieves all the [Agenda]s where one of the [Agenda.rights] contains [userId].
 	 *
 	 * @param datastoreInformation an instance of [IDatastoreInformation] to identify CouchDB instance and group.
@@ -49,7 +47,6 @@
 	fun listReadableAgendaByUserLegacy(datastoreInformation: IDatastoreInformation, userId: String): Flow<String>
 
 	/**
->>>>>>> 4fd519ef
 	 * Retrieves all the [Agenda.id]s for the agendas where one of the [Agenda.userRights] contains [userId].
 	 *
 	 * @param datastoreInformation an instance of [IDatastoreInformation] to identify CouchDB instance and group.
@@ -57,8 +54,6 @@
 	 * @return a [Flow] of [Agenda.id]s
 	 */
 	fun listReadableAgendaIdsByUserRights(datastoreInformation: IDatastoreInformation, userId: String): Flow<String>
-<<<<<<< HEAD
-=======
 
 	/**
 	 * Retrieves all the [Agenda.id]s of the agendas that have at least one [Agenda.properties] that matches the id
@@ -80,5 +75,4 @@
 	 * @return a [Flow] of [Agenda.id]s
 	 */
 	fun listAgendasWithProperty(datastoreInformation: IDatastoreInformation, propertyId: String): Flow<String>
->>>>>>> 4fd519ef
 }