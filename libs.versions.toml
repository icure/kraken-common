[versions]
springBoot = "3.3.11"
springSecurity = "6.3.4"
springFramework = "6.1.14"
springSession = "3.3.3"
jackson = "2.17.2"
caffeine = "3.1.8"
kotlinx = "1.8.1"
kotest = "4.4.3"
hibernateValidator = "8.0.1.Final"
kmap = "0.1.79-gda7c33c594"
bouncyCastle = "1.70"
jwt = "0.11.5"
kotlin = "1.9.25"
ksp = "1.9.25-1.0.20"

[libraries]
springBootWebflux = { group = "org.springframework.boot", name = "spring-boot-starter-webflux", version.ref = "springBoot" }
springBootSecurity = { group = "org.springframework.boot", name = "spring-boot-starter-security", version.ref = "springBoot"  }
springBootActuator = { group = "org.springframework.boot", name = "spring-boot-starter-actuator", version.ref = "springBoot"  }
springBootCache = { group = "org.springframework.boot", name = "spring-boot-starter-cache", version.ref = "springBoot"  }
springBootOauth2 = { group = "org.springframework.boot", name = "spring-boot-starter-oauth2-client", version.ref = "springBoot" }
springAspects = { group = "org.springframework", name = "spring-aspects", version.ref = "springFramework" }
springWebsocket = { group = "org.springframework", name = "spring-websocket", version.ref = "springFramework" }
springMessaging = { group = "org.springframework", name = "spring-messaging", version.ref = "springFramework" }
springSecurityMessaging = { group = "org.springframework.security", name = "spring-security-messaging", version.ref = "springSecurity" }
springSession = { group = "org.springframework.session", name = "spring-session-core", version.ref = "springSession" }
jacksonKotlin = { group = "com.fasterxml.jackson.module", name = "jackson-module-kotlin", version.ref = "jackson" }
jacksonDatabind = { group = "com.fasterxml.jackson.core", name = "jackson-databind", version.ref = "jackson" }
jacksonSmile = { group = "com.fasterxml.jackson.dataformat", name = "jackson-dataformat-smile", version.ref = "jackson" }
jacksonJsr310 = { group = "com.fasterxml.jackson.datatype", name = "jackson-datatype-jsr310", version.ref = "jackson" }
kotlinxCoroutinesCore = { group = "org.jetbrains.kotlinx", name = "kotlinx-coroutines-core", version.ref = "kotlinx" }
kotlinxCoroutinesJdk8 = { group = "org.jetbrains.kotlinx", name = "kotlinx-coroutines-jdk8", version.ref = "kotlinx" }
kotlinxCoroutinesCoreJvm = { group = "org.jetbrains.kotlinx", name = "kotlinx-coroutines-core-jvm", version.ref = "kotlinx" }
kotlinxCoroutinesReactive = { group = "org.jetbrains.kotlinx", name = "kotlinx-coroutines-reactive", version.ref = "kotlinx" }
kotlinxCoroutinesReactor = { group = "org.jetbrains.kotlinx", name = "kotlinx-coroutines-reactor", version.ref = "kotlinx" }
kotlinxCoroutinesTest = { group = "org.jetbrains.kotlinx", name = "kotlinx-coroutines-test", version.ref = "kotlinx" }
kotlinxCollectionsImmutableJvm = { group = "org.jetbrains.kotlinx", name = "kotlinx-collections-immutable-jvm", version = "0.3.8" }
kotestAssertionsCore = { group = "io.kotest", name = "kotest-assertions-core", version.ref = "kotest" }
kotestRunnerJunit5 = { group = "io.kotest", name = "kotest-runner-junit5", version.ref = "kotest" }
kotestExtensionsSpring = { group = "io.kotest.extensions", name = "kotest-extensions-spring", version = "1.0.1" }
jupiter = { group = "org.junit.jupiter", name = "junit-jupiter" }
springBootTest = { group = "org.springframework.boot", name = "spring-boot-starter-test", version.ref = "springBoot" }
mockk = { group = "io.mockk", name = "mockk", version = "1.13.8" }
springmockk = { group = "com.ninja-squad", name = "springmockk", version = "4.0.2" }
jakartaServlet = { group = "jakarta.servlet", name = "jakarta.servlet-api", version = "6.0.0" }
hibernateValidator = { group = "org.hibernate.validator", name = "hibernate-validator" }
hibernateValidatorAnnotationProcessor = { group = "org.hibernate.validator", name = "hibernate-validator-annotation-processor", version.ref = "hibernateValidator" }
hibernateValidatorCdi = { group = "org.hibernate.validator", name = "hibernate-validator-cdi", version.ref = "hibernateValidator" }
<<<<<<< HEAD
krouch = { group = "org.taktik.couchdb", name = "krouch", version = "1.2.61-g7de8903ca7" }
=======
krouch = { group = "org.taktik.couchdb", name = "krouch", version = "1.2.63-ga535880142" }
>>>>>>> 089c65cb
asyncJacksonHttpClient = { group = "io.icure", name = "async-jackson-http-client", version = "0.2.20-gb1dbc02f34" }
mapperProcessor = { group = "io.icure", name = "mapper-processor", version = "0.1.1-32d45af2a6" }
guava = { group = "com.google.guava", name = "guava", version = "31.1-jre" }
commonsBeanUtils = { group = "commons-beanutils", name = "commons-beanutils", version = "1.9.4" }
commonsIO = { group = "commons-io", name = "commons-io", version = "2.11.0" }
apacheCommonsLang3 = { group = "org.apache.commons", name = "commons-lang3", version = "3.13.0" }
apacheCommonsCompress = { group = "org.apache.commons", name = "commons-compress", version = "1.21" }
apacheCommonsMath3 = { group = "org.apache.commons", name = "commons-math3", version = "3.6.1" }
apacheCommonsText = { group = "org.apache.commons", name = "commons-text", version = "1.12.0" }
taktikCommons = { group = "org.taktik.commons", name = "commons-uti", version = "1.0" }
gcpAuthProvider = { group = "com.icure", name = "icure-gcp_auth_provider", version = "1.0.13-gb7ba77828a" }
taktikBoot = { group = "com.taktik.boot", name = "spring-boot-starter-gke-logging", version = "2.1.179-2746294715" }
activation = { group = "javax.activation", name = "activation", version = "1.1.1" }
springdocWebflux = { group = "org.springdoc", name = "springdoc-openapi-webflux-ui", version = "1.6.8" }
springdocKotlin = { group = "org.springdoc", name = "springdoc-openapi-kotlin", version = "1.5.13" }
caffeine = { group = "com.github.ben-manes.caffeine", name = "caffeine", version.ref = "caffeine" }
reflections = { group = "org.reflections", name = "reflections", version = "0.9.12" }
mapstruct = { group = "org.mapstruct", name = "mapstruct", version = "1.3.1.Final" }
kmapKsp = { group = "io.icure", name = "kmap", version.ref = "kmap" }
bouncyCastleBcprov = { group = "org.bouncycastle", name = "bcprov-jdk15on", version.ref = "bouncyCastle" }
bouncyCastleBcmail = { group = "org.bouncycastle", name = "bcmail-jdk15on", version.ref = "bouncyCastle" }
jsonWebTokenApi = { group = "io.jsonwebtoken", name = "jjwt-api", version.ref = "jwt" }
jsonWebTokenImpl = { group = "io.jsonwebtoken", name = "jjwt-impl", version.ref = "jwt" }
jsonWebTokenJackson = { group = "io.jsonwebtoken", name = "jjwt-jackson", version.ref = "jwt" }
kotp = { group = "com.icure.kotp", name = "kotp", version = "1.0.1" } # 2FA
kotlinDateTime = { group = "org.jetbrains.kotlinx", name = "kotlinx-datetime", version = "0.6.0-RC.2" }
betterParse = { group = "com.github.h0tk3y.betterParse", name = "better-parse", version = "0.4.4" }
libRecur = { group = "org.dmfs", name = "lib-recur", version = "0.13.0" }
icureTestSetup = { group = "io.icure", name = "icure-e2e-test-setup", version = "0.0.24-gc854bb2431" }
kotlinxSerialization = { group = "org.jetbrains.kotlinx", name = "kotlinx-serialization-json", version = "1.6.2" }
googleApiClient = { group = "com.google.api-client", name = "google-api-client", version = "1.33.4" }
kotlinKsp = { group = "com.google.devtools.ksp", name = "symbol-processing-api", version.ref = "ksp" }
kotlinxSerializationPlugin = { group = "org.jetbrains.kotlin.plugin.serialization", name = "org.jetbrains.kotlin.plugin.serialization.gradle.plugin", version.ref = "kotlin" }
kotlinMultiplatformPlugin = { group = "org.jetbrains.kotlin.multiplatform", name = "org.jetbrains.kotlin.multiplatform.gradle.plugin", version.ref = "kotlin" }
kotlinGradlePlugin = { group = "org.jetbrains.kotlin", name = "kotlin-gradle-plugin", version.ref = "kotlin" }
websocketCommons = { group = "com.icure", name = "kraken-websocket-common", version = "0.1.1-g2e7e958d75"}

[bundles]
springBootLibs = ["springBootWebflux", "springBootSecurity", "springBootActuator", "springBootCache"]
jacksonLibs = ["jacksonKotlin", "jacksonDatabind", "jacksonSmile", "jacksonJsr310"]
kotlinxCoroutinesLibs = ["kotlinxCoroutinesCore", "kotlinxCoroutinesJdk8", "kotlinxCoroutinesCoreJvm", "kotlinxCoroutinesReactive", "kotlinxCoroutinesReactor"]
kotestLibs = ["kotestAssertionsCore", "kotestRunnerJunit5", "kotestExtensionsSpring"]
hibernateValidatorLibs = ["hibernateValidator", "hibernateValidatorAnnotationProcessor", "hibernateValidatorCdi"]
springSecurityLibs = ["springSecurityMessaging"]
springLibs = ["springAspects", "springWebsocket", "springMessaging"]
krouchLibs = ["krouch", "asyncJacksonHttpClient"]
commonsLibs = ["commonsBeanUtils", "commonsIO", "apacheCommonsLang3", "apacheCommonsCompress", "apacheCommonsMath3", "taktikCommons", "apacheCommonsText"]
xmlLibs = ["activation"]
swaggerLibs = ["springdocWebflux", "springdocKotlin"]
bouncyCastleLibs = ["bouncyCastleBcprov", "bouncyCastleBcmail"]
jsonWebTokenLibs = ["jsonWebTokenApi", "jsonWebTokenImpl", "jsonWebTokenJackson"]

[plugins]
kotlin = { id = "org.jetbrains.kotlin", version.ref = "kotlin" }
kotlinAllOpen = { id = "org.jetbrains.kotlin.plugin.allopen", version.ref = "kotlin" }
kotlinSpring = { id = "org.jetbrains.kotlin.plugin.spring", version.ref = "kotlin" }
springBootPlugin = { id = "org.springframework.boot", version.ref = "springBoot" }
springBootDependenciesManagement = { id = "io.spring.dependency-management", version = "1.1.4" }
ksp = { id = "com.google.devtools.ksp", version.ref = "ksp" }
mavenRepository = { id = "com.taktik.gradle.maven-repository", version = "1.0.7" }
gitVersion = { id = "com.taktik.gradle.git-version", version = "2.0.8-gb47b2d0e35" }
helmRepository = { id = "com.taktik.gradle.helm-repository", version = "0.2.24-g9f69211aad" }
kotlinxSerialization = { id = "org.jetbrains.kotlin.plugin.serialization", version.ref = "kotlin" }
licenceReport = { id = "com.github.jk1.dependency-license-report", version = "2.0"}
ktlint = { id = "org.jlleitschuh.gradle.ktlint", version = "12.1.0" }
gradleTestLogger = { id = "com.adarshr.test-logger", version  = "4.0.0" }<|MERGE_RESOLUTION|>--- conflicted
+++ resolved
@@ -47,11 +47,7 @@
 hibernateValidator = { group = "org.hibernate.validator", name = "hibernate-validator" }
 hibernateValidatorAnnotationProcessor = { group = "org.hibernate.validator", name = "hibernate-validator-annotation-processor", version.ref = "hibernateValidator" }
 hibernateValidatorCdi = { group = "org.hibernate.validator", name = "hibernate-validator-cdi", version.ref = "hibernateValidator" }
-<<<<<<< HEAD
-krouch = { group = "org.taktik.couchdb", name = "krouch", version = "1.2.61-g7de8903ca7" }
-=======
 krouch = { group = "org.taktik.couchdb", name = "krouch", version = "1.2.63-ga535880142" }
->>>>>>> 089c65cb
 asyncJacksonHttpClient = { group = "io.icure", name = "async-jackson-http-client", version = "0.2.20-gb1dbc02f34" }
 mapperProcessor = { group = "io.icure", name = "mapper-processor", version = "0.1.1-32d45af2a6" }
 guava = { group = "com.google.guava", name = "guava", version = "31.1-jre" }
